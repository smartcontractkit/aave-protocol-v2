{
  "MintableERC20": {
    "buidlerevm": {
      "address": "0x5A0773Ff307Bf7C71a832dBB5312237fD3437f9F",
      "deployer": "0xc783df8a850f42e7F7e57013759C285caa701eB6"
    }
  },
  "DAI": {
    "buidlerevm": {
      "address": "0x7c2C195CD6D34B8F845992d380aADB2730bB9C6F",
      "deployer": "0xc783df8a850f42e7F7e57013759C285caa701eB6"
    }
  },
  "LEND": {
    "buidlerevm": {
      "address": "0x8858eeB3DfffA017D4BCE9801D340D36Cf895CCf",
      "deployer": "0xc783df8a850f42e7F7e57013759C285caa701eB6"
    }
  },
  "TUSD": {
    "buidlerevm": {
      "address": "0x0078371BDeDE8aAc7DeBfFf451B74c5EDB385Af7",
      "deployer": "0xc783df8a850f42e7F7e57013759C285caa701eB6"
    }
  },
  "BAT": {
    "buidlerevm": {
      "address": "0xf4e77E5Da47AC3125140c470c71cBca77B5c638c",
      "deployer": "0xc783df8a850f42e7F7e57013759C285caa701eB6"
    }
  },
  "WETH": {
    "buidlerevm": {
      "address": "0xf784709d2317D872237C4bC22f867d1BAe2913AB",
      "deployer": "0xc783df8a850f42e7F7e57013759C285caa701eB6"
    }
  },
  "USDC": {
    "buidlerevm": {
      "address": "0x3619DbE27d7c1e7E91aA738697Ae7Bc5FC3eACA5",
      "deployer": "0xc783df8a850f42e7F7e57013759C285caa701eB6"
    }
  },
  "USDT": {
    "buidlerevm": {
      "address": "0x038B86d9d8FAFdd0a02ebd1A476432877b0107C8",
      "deployer": "0xc783df8a850f42e7F7e57013759C285caa701eB6"
    }
  },
  "SUSD": {
    "buidlerevm": {
      "address": "0x1A1FEe7EeD918BD762173e4dc5EfDB8a78C924A8",
      "deployer": "0xc783df8a850f42e7F7e57013759C285caa701eB6"
    }
  },
  "ZRX": {
    "buidlerevm": {
      "address": "0x500D1d6A4c7D8Ae28240b47c8FCde034D827fD5e",
      "deployer": "0xc783df8a850f42e7F7e57013759C285caa701eB6"
    }
  },
  "MKR": {
    "buidlerevm": {
      "address": "0xc4905364b78a742ccce7B890A89514061E47068D",
      "deployer": "0xc783df8a850f42e7F7e57013759C285caa701eB6"
    }
  },
  "WBTC": {
    "buidlerevm": {
      "address": "0xD6C850aeBFDC46D7F4c207e445cC0d6B0919BDBe",
      "deployer": "0xc783df8a850f42e7F7e57013759C285caa701eB6"
    }
  },
  "LINK": {
    "buidlerevm": {
      "address": "0x8B5B7a6055E54a36fF574bbE40cf2eA68d5554b3",
      "deployer": "0xc783df8a850f42e7F7e57013759C285caa701eB6"
    }
  },
  "KNC": {
    "buidlerevm": {
      "address": "0xEcc0a6dbC0bb4D51E4F84A315a9e5B0438cAD4f0",
      "deployer": "0xc783df8a850f42e7F7e57013759C285caa701eB6"
    }
  },
  "MANA": {
    "buidlerevm": {
      "address": "0x20Ce94F404343aD2752A2D01b43fa407db9E0D00",
      "deployer": "0xc783df8a850f42e7F7e57013759C285caa701eB6"
    }
  },
  "REP": {
    "buidlerevm": {
      "address": "0x1d80315fac6aBd3EfeEbE97dEc44461ba7556160",
      "deployer": "0xc783df8a850f42e7F7e57013759C285caa701eB6"
    }
  },
  "SNX": {
    "buidlerevm": {
      "address": "0x52d3b94181f8654db2530b0fEe1B19173f519C52",
      "deployer": "0xc783df8a850f42e7F7e57013759C285caa701eB6"
    }
  },
  "BUSD": {
    "buidlerevm": {
      "address": "0xd15468525c35BDBC1eD8F2e09A00F8a173437f2f",
      "deployer": "0xc783df8a850f42e7F7e57013759C285caa701eB6"
    }
  },
  "USD": {
    "buidlerevm": {
      "address": "0x7e35Eaf7e8FBd7887ad538D4A38Df5BbD073814a",
      "deployer": "0xc783df8a850f42e7F7e57013759C285caa701eB6"
    }
  },
  "UNI_DAI_ETH": {
    "buidlerevm": {
      "address": "0x53369fd4680FfE3DfF39Fc6DDa9CfbfD43daeA2E",
      "deployer": "0xc783df8a850f42e7F7e57013759C285caa701eB6"
    }
  },
  "UNI_USDC_ETH": {
    "buidlerevm": {
      "address": "0xB00cC45B4a7d3e1FEE684cFc4417998A1c183e6d",
      "deployer": "0xc783df8a850f42e7F7e57013759C285caa701eB6"
    }
  },
  "UNI_SETH_ETH": {
    "buidlerevm": {
      "address": "0x58F132FBB86E21545A4Bace3C19f1C05d86d7A22",
      "deployer": "0xc783df8a850f42e7F7e57013759C285caa701eB6"
    }
  },
  "UNI_LINK_ETH": {
    "buidlerevm": {
      "address": "0xa4bcDF64Cdd5451b6ac3743B414124A6299B65FF",
      "deployer": "0xc783df8a850f42e7F7e57013759C285caa701eB6"
    }
  },
  "UNI_MKR_ETH": {
    "buidlerevm": {
      "address": "0x22474D350EC2dA53D717E30b96e9a2B7628Ede5b",
      "deployer": "0xc783df8a850f42e7F7e57013759C285caa701eB6"
    }
  },
  "UNI_LEND_ETH": {
    "buidlerevm": {
      "address": "0x5A0773Ff307Bf7C71a832dBB5312237fD3437f9F",
      "deployer": "0xc783df8a850f42e7F7e57013759C285caa701eB6"
    }
  },
  "LendingPoolAddressesProvider": {
    "buidlerevm": {
      "address": "0x18b9306737eaf6E8FC8e737F488a1AE077b18053",
      "deployer": "0xc783df8a850f42e7F7e57013759C285caa701eB6"
    },
    "kovan": {
<<<<<<< HEAD
      "address": "0x688C81eC2A0Be6F287fD8C9c343D299c03A34804",
=======
      "address": "0x3eb4217Fa94b39b98D8f1Cc34E7c1F40E29C9F68",
>>>>>>> 671870b2
      "deployer": "0x85e4A467343c0dc4aDAB74Af84448D9c45D8ae6F"
    }
  },
  "LendingPoolAddressesProviderRegistry": {
    "buidlerevm": {
      "address": "0x6082731fdAba4761277Fb31299ebC782AD3bCf24",
      "deployer": "0xc783df8a850f42e7F7e57013759C285caa701eB6"
    },
    "kovan": {
<<<<<<< HEAD
      "address": "0xf189cC1eD07cEFB6e61082104e12673E133163f5",
=======
      "address": "0xCE43E55eC6A758BEDFBa593520D73ced43D9ef3f",
>>>>>>> 671870b2
      "deployer": "0x85e4A467343c0dc4aDAB74Af84448D9c45D8ae6F"
    }
  },
  "ReserveLogic": {
    "buidlerevm": {
<<<<<<< HEAD
      "address": "0x12080583C4F0211eC382d33a273E6D0f9fAb0F75",
      "deployer": "0xc783df8a850f42e7F7e57013759C285caa701eB6"
    },
    "kovan": {
      "address": "0x757855037B01c45832f8d662D217C766Ba4e8e74",
=======
      "address": "0xFAe0fd738dAbc8a0426F47437322b6d026A9FD95",
      "deployer": "0xc783df8a850f42e7F7e57013759C285caa701eB6"
    },
    "kovan": {
      "address": "0x027fB58038dB299199413aA05004362a21946FD9",
>>>>>>> 671870b2
      "deployer": "0x85e4A467343c0dc4aDAB74Af84448D9c45D8ae6F"
    }
  },
  "GenericLogic": {
    "buidlerevm": {
<<<<<<< HEAD
      "address": "0x5F6CaC05CDF893f029b29F44d368eAeD40e573B6",
=======
      "address": "0x6082731fdAba4761277Fb31299ebC782AD3bCf24",
>>>>>>> 671870b2
      "deployer": "0xc783df8a850f42e7F7e57013759C285caa701eB6"
    },
    "kovan": {
      "address": "0xBc013D1412E0F4acacAa64CDc1c93e8A3Ecd8fF4",
      "deployer": "0x85e4A467343c0dc4aDAB74Af84448D9c45D8ae6F"
    }
  },
  "ValidationLogic": {
    "buidlerevm": {
<<<<<<< HEAD
      "address": "0x92cfBAB5A86631e9F1A6126b42E01A74eadA61Df",
=======
      "address": "0x8456161947DFc1fC159A0B26c025cD2b4bba0c3e",
>>>>>>> 671870b2
      "deployer": "0xc783df8a850f42e7F7e57013759C285caa701eB6"
    },
    "kovan": {
      "address": "0xba681EfB276237903df60ef92D564610A393Dbd6",
      "deployer": "0x85e4A467343c0dc4aDAB74Af84448D9c45D8ae6F"
    }
  },
  "LendingPool": {
    "buidlerevm": {
<<<<<<< HEAD
      "address": "0x6e2ec941EC385E56BDea7eD8fBf78610995B6D91"
    },
    "kovan": {
      "address": "0x59525b17808F0a7eFe62303ca46e596A5a602683"
=======
      "address": "0xD9273d497eDBC967F39d419461CfcF382a0A822e"
>>>>>>> 671870b2
    }
  },
  "LendingPoolConfigurator": {
    "buidlerevm": {
      "address": "0x846CDeeb7ce99204788615020a8cAF50c7e389f3"
    },
    "kovan": {
      "address": "0x0a9bc0ce44e6473a1B0e30b54b7227de6E75Fd83"
    }
  },
  "StableAndVariableTokensHelper": {
    "buidlerevm": {
      "address": "0x1750499D05Ed1674d822430FB960d5F6731fDf64",
      "deployer": "0xc783df8a850f42e7F7e57013759C285caa701eB6"
    },
    "kovan": {
      "address": "0x882AD7981FE3d63200A23F5d009A1d0488b5ea7e",
      "deployer": "0x85e4A467343c0dc4aDAB74Af84448D9c45D8ae6F"
    }
  },
  "ATokensAndRatesHelper": {
    "buidlerevm": {
<<<<<<< HEAD
      "address": "0xE4C10Db67595aF2Cb4166c8C274e0140f7E43059",
=======
      "address": "0x06bA8d8af0dF898D0712DffFb0f862cC51AF45c2",
>>>>>>> 671870b2
      "deployer": "0xc783df8a850f42e7F7e57013759C285caa701eB6"
    },
    "kovan": {
      "address": "0x20Bfad73e3A8aA9161b5c553f7825002a175DB23",
      "deployer": "0x85e4A467343c0dc4aDAB74Af84448D9c45D8ae6F"
    }
  },
  "PriceOracle": {
    "buidlerevm": {
      "address": "0x099d9fF8F818290C8b5B7Db5bFca84CEebd2714c",
      "deployer": "0xc783df8a850f42e7F7e57013759C285caa701eB6"
    }
  },
  "MockAggregator": {
    "buidlerevm": {
      "address": "0xd5C35F41baD857A2D4F34D7554E78d0391BAcEDF",
      "deployer": "0xc783df8a850f42e7F7e57013759C285caa701eB6"
    }
  },
  "ChainlinkProxyPriceProvider": {
    "buidlerevm": {
      "address": "0xc1cb554de746224c13c1f25478aD0f3fa9e64843",
      "deployer": "0xc783df8a850f42e7F7e57013759C285caa701eB6"
    }
  },
  "LendingRateOracle": {
    "buidlerevm": {
      "address": "0x8Dd7f10813aC8fCB83ad7ad94e941D53b002fBc7",
      "deployer": "0xc783df8a850f42e7F7e57013759C285caa701eB6"
    }
  },
  "AaveProtocolTestHelpers": {
    "buidlerevm": {
      "address": "0x0bcCE4611Bb4118422549f61e344dd38d65084cb"
    },
    "kovan": {
      "address": "0xe875775D75F384944E77086Ea54bAD008ea8004A",
      "deployer": "0x85e4A467343c0dc4aDAB74Af84448D9c45D8ae6F"
    }
  },
  "LendingPoolCollateralManager": {
    "buidlerevm": {
      "address": "0xE55aA921A1001f0a19241264a50063683D2e1179",
      "deployer": "0xc783df8a850f42e7F7e57013759C285caa701eB6"
    },
    "kovan": {
      "address": "0xc072D8A233C8C52239dcD6ab39954240a0699055",
      "deployer": "0x85e4A467343c0dc4aDAB74Af84448D9c45D8ae6F"
    }
  },
  "MockFlashLoanReceiver": {
    "buidlerevm": {
      "address": "0xf89AA2f1397e9A0622c8Fc99aB1947E28b5EF876"
    }
  },
  "WalletBalanceProvider": {
    "buidlerevm": {
      "address": "0x1a66D6103F8BBf9204E1618F095a80b3E4817C95",
      "deployer": "0xc783df8a850f42e7F7e57013759C285caa701eB6"
    },
    "kovan": {
      "address": "0xf896A27CDd4E3bC101aCEa86cc1cE6b7C91AEFA1",
      "deployer": "0x85e4A467343c0dc4aDAB74Af84448D9c45D8ae6F"
    }
  },
  "MockAToken": {
    "buidlerevm": {
<<<<<<< HEAD
      "address": "0x0EBCa695959e5f138Af772FAa44ce1A9C7aEd921",
=======
      "address": "0x78Ee8Fb9fE5abD5e347Fc94c2fb85596d1f60e3c",
>>>>>>> 671870b2
      "deployer": "0xc783df8a850f42e7F7e57013759C285caa701eB6"
    }
  },
  "MockStableDebtToken": {
    "buidlerevm": {
<<<<<<< HEAD
      "address": "0x417fc1038b2AF553D65F4fF2839efE9f93Ec1eac",
=======
      "address": "0x920d847fE49E54C19047ba8bc236C45A8068Bca7",
>>>>>>> 671870b2
      "deployer": "0xc783df8a850f42e7F7e57013759C285caa701eB6"
    }
  },
  "MockVariableDebtToken": {
    "buidlerevm": {
<<<<<<< HEAD
      "address": "0x8BFFF31B1757da579Bb5B118489568526F7fb6D4",
=======
      "address": "0xA4765Ff72A9F3CfE73089bb2c3a41B838DF71574",
>>>>>>> 671870b2
      "deployer": "0xc783df8a850f42e7F7e57013759C285caa701eB6"
    }
  },
  "WETHGateway": {
    "buidlerevm": {
      "address": "0x0EBCa695959e5f138Af772FAa44ce1A9C7aEd921",
      "deployer": "0xc783df8a850f42e7F7e57013759C285caa701eB6"
    }
  },
  "WETHMocked": {
    "buidlerevm": {
      "address": "0xf784709d2317D872237C4bC22f867d1BAe2913AB",
      "deployer": "0xc783df8a850f42e7F7e57013759C285caa701eB6"
    }
  },
  "MintableDelegationERC20": {
    "buidlerevm": {
      "address": "0x417fc1038b2AF553D65F4fF2839efE9f93Ec1eac",
      "deployer": "0xc783df8a850f42e7F7e57013759C285caa701eB6"
    }
  },
  "AAVE": {
    "buidlerevm": {
      "address": "0x8858eeB3DfffA017D4BCE9801D340D36Cf895CCf",
      "deployer": "0xc783df8a850f42e7F7e57013759C285caa701eB6"
    }
  },
  "REN": {
    "buidlerevm": {
      "address": "0x2D8553F9ddA85A9B3259F6Bf26911364B85556F5",
      "deployer": "0xc783df8a850f42e7F7e57013759C285caa701eB6"
    }
  },
  "YFI": {
    "buidlerevm": {
      "address": "0x5bcb88A0d20426e451332eE6C4324b0e663c50E0",
      "deployer": "0xc783df8a850f42e7F7e57013759C285caa701eB6"
    }
  },
  "UNI": {
    "buidlerevm": {
      "address": "0x3521eF8AaB0323004A6dD8b03CE890F4Ea3A13f5",
      "deployer": "0xc783df8a850f42e7F7e57013759C285caa701eB6"
    }
  },
  "AToken": {
    "buidlerevm": {
      "address": "0x920d847fE49E54C19047ba8bc236C45A8068Bca7",
      "deployer": "0xc783df8a850f42e7F7e57013759C285caa701eB6"
    }
  },
  "SelfdestructTransferMock": {
    "buidlerevm": {
      "address": "0x920d847fE49E54C19047ba8bc236C45A8068Bca7",
      "deployer": "0xc783df8a850f42e7F7e57013759C285caa701eB6"
    }
  }
}<|MERGE_RESOLUTION|>--- conflicted
+++ resolved
@@ -1,411 +1,374 @@
 {
   "MintableERC20": {
     "buidlerevm": {
+      "address": "0x18b9306737eaf6E8FC8e737F488a1AE077b18053",
+      "deployer": "0xc783df8a850f42e7F7e57013759C285caa701eB6"
+    }
+  },
+  "DAI": {
+    "buidlerevm": {
+      "address": "0x7c2C195CD6D34B8F845992d380aADB2730bB9C6F",
+      "deployer": "0xc783df8a850f42e7F7e57013759C285caa701eB6"
+    }
+  },
+  "LEND": {
+    "buidlerevm": {
+      "address": "0x8858eeB3DfffA017D4BCE9801D340D36Cf895CCf",
+      "deployer": "0xc783df8a850f42e7F7e57013759C285caa701eB6"
+    }
+  },
+  "TUSD": {
+    "buidlerevm": {
+      "address": "0x0078371BDeDE8aAc7DeBfFf451B74c5EDB385Af7",
+      "deployer": "0xc783df8a850f42e7F7e57013759C285caa701eB6"
+    }
+  },
+  "BAT": {
+    "buidlerevm": {
+      "address": "0xf4e77E5Da47AC3125140c470c71cBca77B5c638c",
+      "deployer": "0xc783df8a850f42e7F7e57013759C285caa701eB6"
+    }
+  },
+  "WETH": {
+    "buidlerevm": {
+      "address": "0xf784709d2317D872237C4bC22f867d1BAe2913AB",
+      "deployer": "0xc783df8a850f42e7F7e57013759C285caa701eB6"
+    }
+  },
+  "USDC": {
+    "buidlerevm": {
+      "address": "0x3619DbE27d7c1e7E91aA738697Ae7Bc5FC3eACA5",
+      "deployer": "0xc783df8a850f42e7F7e57013759C285caa701eB6"
+    }
+  },
+  "USDT": {
+    "buidlerevm": {
+      "address": "0x038B86d9d8FAFdd0a02ebd1A476432877b0107C8",
+      "deployer": "0xc783df8a850f42e7F7e57013759C285caa701eB6"
+    }
+  },
+  "SUSD": {
+    "buidlerevm": {
+      "address": "0x1A1FEe7EeD918BD762173e4dc5EfDB8a78C924A8",
+      "deployer": "0xc783df8a850f42e7F7e57013759C285caa701eB6"
+    }
+  },
+  "ZRX": {
+    "buidlerevm": {
+      "address": "0x500D1d6A4c7D8Ae28240b47c8FCde034D827fD5e",
+      "deployer": "0xc783df8a850f42e7F7e57013759C285caa701eB6"
+    }
+  },
+  "MKR": {
+    "buidlerevm": {
+      "address": "0xc4905364b78a742ccce7B890A89514061E47068D",
+      "deployer": "0xc783df8a850f42e7F7e57013759C285caa701eB6"
+    }
+  },
+  "WBTC": {
+    "buidlerevm": {
+      "address": "0xD6C850aeBFDC46D7F4c207e445cC0d6B0919BDBe",
+      "deployer": "0xc783df8a850f42e7F7e57013759C285caa701eB6"
+    }
+  },
+  "LINK": {
+    "buidlerevm": {
+      "address": "0x8B5B7a6055E54a36fF574bbE40cf2eA68d5554b3",
+      "deployer": "0xc783df8a850f42e7F7e57013759C285caa701eB6"
+    }
+  },
+  "KNC": {
+    "buidlerevm": {
+      "address": "0xEcc0a6dbC0bb4D51E4F84A315a9e5B0438cAD4f0",
+      "deployer": "0xc783df8a850f42e7F7e57013759C285caa701eB6"
+    }
+  },
+  "MANA": {
+    "buidlerevm": {
+      "address": "0x20Ce94F404343aD2752A2D01b43fa407db9E0D00",
+      "deployer": "0xc783df8a850f42e7F7e57013759C285caa701eB6"
+    }
+  },
+  "REP": {
+    "buidlerevm": {
+      "address": "0x1d80315fac6aBd3EfeEbE97dEc44461ba7556160",
+      "deployer": "0xc783df8a850f42e7F7e57013759C285caa701eB6"
+    }
+  },
+  "SNX": {
+    "buidlerevm": {
+      "address": "0x52d3b94181f8654db2530b0fEe1B19173f519C52",
+      "deployer": "0xc783df8a850f42e7F7e57013759C285caa701eB6"
+    }
+  },
+  "BUSD": {
+    "buidlerevm": {
+      "address": "0xd15468525c35BDBC1eD8F2e09A00F8a173437f2f",
+      "deployer": "0xc783df8a850f42e7F7e57013759C285caa701eB6"
+    }
+  },
+  "USD": {
+    "buidlerevm": {
+      "address": "0x7e35Eaf7e8FBd7887ad538D4A38Df5BbD073814a",
+      "deployer": "0xc783df8a850f42e7F7e57013759C285caa701eB6"
+    }
+  },
+  "UNI_DAI_ETH": {
+    "buidlerevm": {
+      "address": "0xB00cC45B4a7d3e1FEE684cFc4417998A1c183e6d",
+      "deployer": "0xc783df8a850f42e7F7e57013759C285caa701eB6"
+    }
+  },
+  "UNI_USDC_ETH": {
+    "buidlerevm": {
+      "address": "0x58F132FBB86E21545A4Bace3C19f1C05d86d7A22",
+      "deployer": "0xc783df8a850f42e7F7e57013759C285caa701eB6"
+    }
+  },
+  "UNI_SETH_ETH": {
+    "buidlerevm": {
+      "address": "0xa4bcDF64Cdd5451b6ac3743B414124A6299B65FF",
+      "deployer": "0xc783df8a850f42e7F7e57013759C285caa701eB6"
+    }
+  },
+  "UNI_LINK_ETH": {
+    "buidlerevm": {
+      "address": "0x22474D350EC2dA53D717E30b96e9a2B7628Ede5b",
+      "deployer": "0xc783df8a850f42e7F7e57013759C285caa701eB6"
+    }
+  },
+  "UNI_MKR_ETH": {
+    "buidlerevm": {
       "address": "0x5A0773Ff307Bf7C71a832dBB5312237fD3437f9F",
       "deployer": "0xc783df8a850f42e7F7e57013759C285caa701eB6"
     }
   },
-  "DAI": {
-    "buidlerevm": {
-      "address": "0x7c2C195CD6D34B8F845992d380aADB2730bB9C6F",
-      "deployer": "0xc783df8a850f42e7F7e57013759C285caa701eB6"
-    }
-  },
-  "LEND": {
+  "UNI_LEND_ETH": {
+    "buidlerevm": {
+      "address": "0x18b9306737eaf6E8FC8e737F488a1AE077b18053",
+      "deployer": "0xc783df8a850f42e7F7e57013759C285caa701eB6"
+    }
+  },
+  "LendingPoolAddressesProvider": {
+    "buidlerevm": {
+      "address": "0xFAe0fd738dAbc8a0426F47437322b6d026A9FD95",
+      "deployer": "0xc783df8a850f42e7F7e57013759C285caa701eB6"
+    },
+    "kovan": {
+      "address": "0x688C81eC2A0Be6F287fD8C9c343D299c03A34804",
+      "deployer": "0x85e4A467343c0dc4aDAB74Af84448D9c45D8ae6F"
+    }
+  },
+  "LendingPoolAddressesProviderRegistry": {
+    "buidlerevm": {
+      "address": "0x8456161947DFc1fC159A0B26c025cD2b4bba0c3e",
+      "deployer": "0xc783df8a850f42e7F7e57013759C285caa701eB6"
+    },
+    "kovan": {
+      "address": "0xf189cC1eD07cEFB6e61082104e12673E133163f5",
+      "deployer": "0x85e4A467343c0dc4aDAB74Af84448D9c45D8ae6F"
+    }
+  },
+  "ReserveLogic": {
+    "buidlerevm": {
+      "address": "0x33958cC3535Fc328369EAC2B2Bebd120D67C7fa1",
+      "deployer": "0xc783df8a850f42e7F7e57013759C285caa701eB6"
+    },
+    "kovan": {
+      "address": "0x757855037B01c45832f8d662D217C766Ba4e8e74",
+      "deployer": "0x85e4A467343c0dc4aDAB74Af84448D9c45D8ae6F"
+    }
+  },
+  "GenericLogic": {
+    "buidlerevm": {
+      "address": "0x2cBbbBE1B75Ad7848F0844215816F551f429c64f",
+      "deployer": "0xc783df8a850f42e7F7e57013759C285caa701eB6"
+    },
+    "kovan": {
+      "address": "0xBc013D1412E0F4acacAa64CDc1c93e8A3Ecd8fF4",
+      "deployer": "0x85e4A467343c0dc4aDAB74Af84448D9c45D8ae6F"
+    }
+  },
+  "ValidationLogic": {
+    "buidlerevm": {
+      "address": "0xbAc762e2000b6815268587b081Fd17aC25519aD5",
+      "deployer": "0xc783df8a850f42e7F7e57013759C285caa701eB6"
+    },
+    "kovan": {
+      "address": "0xba681EfB276237903df60ef92D564610A393Dbd6",
+      "deployer": "0x85e4A467343c0dc4aDAB74Af84448D9c45D8ae6F"
+    }
+  },
+  "LendingPool": {
+    "buidlerevm": {
+      "address": "0xa43Ba00FCA75B805D17f67F9433b971E9a398690",
+      "deployer": "0xc783df8a850f42e7F7e57013759C285caa701eB6"
+    },
+    "kovan": {
+      "address": "0x59525b17808F0a7eFe62303ca46e596A5a602683"
+    }
+  },
+  "LendingPoolConfigurator": {
+    "buidlerevm": {
+      "address": "0xdbaA15927b1463EdD14Cf51D082BD7703Fd1C238"
+    },
+    "kovan": {
+      "address": "0x0a9bc0ce44e6473a1B0e30b54b7227de6E75Fd83"
+    }
+  },
+  "StableAndVariableTokensHelper": {
+    "buidlerevm": {
+      "address": "0xE4C10Db67595aF2Cb4166c8C274e0140f7E43059",
+      "deployer": "0xc783df8a850f42e7F7e57013759C285caa701eB6"
+    },
+    "kovan": {
+      "address": "0x882AD7981FE3d63200A23F5d009A1d0488b5ea7e",
+      "deployer": "0x85e4A467343c0dc4aDAB74Af84448D9c45D8ae6F"
+    }
+  },
+  "ATokensAndRatesHelper": {
+    "buidlerevm": {
+      "address": "0x099d9fF8F818290C8b5B7Db5bFca84CEebd2714c",
+      "deployer": "0xc783df8a850f42e7F7e57013759C285caa701eB6"
+    },
+    "kovan": {
+      "address": "0x20Bfad73e3A8aA9161b5c553f7825002a175DB23",
+      "deployer": "0x85e4A467343c0dc4aDAB74Af84448D9c45D8ae6F"
+    }
+  },
+  "PriceOracle": {
+    "buidlerevm": {
+      "address": "0x85bdE212E66e2BAE510E44Ed59116c1eC712795b",
+      "deployer": "0xc783df8a850f42e7F7e57013759C285caa701eB6"
+    }
+  },
+  "MockAggregator": {
+    "buidlerevm": {
+      "address": "0x8Dd7f10813aC8fCB83ad7ad94e941D53b002fBc7",
+      "deployer": "0xc783df8a850f42e7F7e57013759C285caa701eB6"
+    }
+  },
+  "ChainlinkProxyPriceProvider": {
+    "buidlerevm": {
+      "address": "0xfA9dbd706c674801F50169f4B5862cCe045408E6",
+      "deployer": "0xc783df8a850f42e7F7e57013759C285caa701eB6"
+    }
+  },
+  "LendingRateOracle": {
+    "buidlerevm": {
+      "address": "0xbFAD7C67855cc0272CC5ED00dAabeFDB31E7190a",
+      "deployer": "0xc783df8a850f42e7F7e57013759C285caa701eB6"
+    }
+  },
+  "AaveProtocolTestHelpers": {
+    "buidlerevm": {
+      "address": "0x93472C0e03215F9c33DA240Eb16703C8244eAa8c"
+    },
+    "kovan": {
+      "address": "0xe875775D75F384944E77086Ea54bAD008ea8004A",
+      "deployer": "0x85e4A467343c0dc4aDAB74Af84448D9c45D8ae6F"
+    }
+  },
+  "LendingPoolCollateralManager": {
+    "buidlerevm": {
+      "address": "0x417fc1038b2AF553D65F4fF2839efE9f93Ec1eac",
+      "deployer": "0xc783df8a850f42e7F7e57013759C285caa701eB6"
+    },
+    "kovan": {
+      "address": "0xc072D8A233C8C52239dcD6ab39954240a0699055",
+      "deployer": "0x85e4A467343c0dc4aDAB74Af84448D9c45D8ae6F"
+    }
+  },
+  "MockFlashLoanReceiver": {
+    "buidlerevm": {
+      "address": "0x0459c841b02Aee8730730C737582c53B20a27288"
+    }
+  },
+  "WalletBalanceProvider": {
+    "buidlerevm": {
+      "address": "0x2530ce07D254eA185E8e0bCC37a39e2FbA3bE548",
+      "deployer": "0xc783df8a850f42e7F7e57013759C285caa701eB6"
+    },
+    "kovan": {
+      "address": "0xf896A27CDd4E3bC101aCEa86cc1cE6b7C91AEFA1",
+      "deployer": "0x85e4A467343c0dc4aDAB74Af84448D9c45D8ae6F"
+    }
+  },
+  "MockAToken": {
+    "buidlerevm": {
+      "address": "0x0EBCa695959e5f138Af772FAa44ce1A9C7aEd921",
+      "deployer": "0xc783df8a850f42e7F7e57013759C285caa701eB6"
+    }
+  },
+  "MockStableDebtToken": {
+    "buidlerevm": {
+      "address": "0x417fc1038b2AF553D65F4fF2839efE9f93Ec1eac",
+      "deployer": "0xc783df8a850f42e7F7e57013759C285caa701eB6"
+    }
+  },
+  "MockVariableDebtToken": {
+    "buidlerevm": {
+      "address": "0x8BFFF31B1757da579Bb5B118489568526F7fb6D4",
+      "deployer": "0xc783df8a850f42e7F7e57013759C285caa701eB6"
+    }
+  },
+  "WETHGateway": {
+    "buidlerevm": {
+      "address": "0x0Cf45557d25a4e4c0F1aC65EF6c48ae67c61a0E6",
+      "deployer": "0xc783df8a850f42e7F7e57013759C285caa701eB6"
+    }
+  },
+  "WETHMocked": {
+    "buidlerevm": {
+      "address": "0xf784709d2317D872237C4bC22f867d1BAe2913AB",
+      "deployer": "0xc783df8a850f42e7F7e57013759C285caa701eB6"
+    }
+  },
+  "MintableDelegationERC20": {
+    "buidlerevm": {
+      "address": "0x7fAeC7791277Ff512c41CA903c177B2Ed952dDAc",
+      "deployer": "0xc783df8a850f42e7F7e57013759C285caa701eB6"
+    }
+  },
+  "AAVE": {
     "buidlerevm": {
       "address": "0x8858eeB3DfffA017D4BCE9801D340D36Cf895CCf",
       "deployer": "0xc783df8a850f42e7F7e57013759C285caa701eB6"
     }
   },
-  "TUSD": {
-    "buidlerevm": {
-      "address": "0x0078371BDeDE8aAc7DeBfFf451B74c5EDB385Af7",
-      "deployer": "0xc783df8a850f42e7F7e57013759C285caa701eB6"
-    }
-  },
-  "BAT": {
-    "buidlerevm": {
-      "address": "0xf4e77E5Da47AC3125140c470c71cBca77B5c638c",
-      "deployer": "0xc783df8a850f42e7F7e57013759C285caa701eB6"
-    }
-  },
-  "WETH": {
-    "buidlerevm": {
-      "address": "0xf784709d2317D872237C4bC22f867d1BAe2913AB",
-      "deployer": "0xc783df8a850f42e7F7e57013759C285caa701eB6"
-    }
-  },
-  "USDC": {
-    "buidlerevm": {
-      "address": "0x3619DbE27d7c1e7E91aA738697Ae7Bc5FC3eACA5",
-      "deployer": "0xc783df8a850f42e7F7e57013759C285caa701eB6"
-    }
-  },
-  "USDT": {
-    "buidlerevm": {
-      "address": "0x038B86d9d8FAFdd0a02ebd1A476432877b0107C8",
-      "deployer": "0xc783df8a850f42e7F7e57013759C285caa701eB6"
-    }
-  },
-  "SUSD": {
-    "buidlerevm": {
-      "address": "0x1A1FEe7EeD918BD762173e4dc5EfDB8a78C924A8",
-      "deployer": "0xc783df8a850f42e7F7e57013759C285caa701eB6"
-    }
-  },
-  "ZRX": {
-    "buidlerevm": {
-      "address": "0x500D1d6A4c7D8Ae28240b47c8FCde034D827fD5e",
-      "deployer": "0xc783df8a850f42e7F7e57013759C285caa701eB6"
-    }
-  },
-  "MKR": {
-    "buidlerevm": {
-      "address": "0xc4905364b78a742ccce7B890A89514061E47068D",
-      "deployer": "0xc783df8a850f42e7F7e57013759C285caa701eB6"
-    }
-  },
-  "WBTC": {
-    "buidlerevm": {
-      "address": "0xD6C850aeBFDC46D7F4c207e445cC0d6B0919BDBe",
-      "deployer": "0xc783df8a850f42e7F7e57013759C285caa701eB6"
-    }
-  },
-  "LINK": {
-    "buidlerevm": {
-      "address": "0x8B5B7a6055E54a36fF574bbE40cf2eA68d5554b3",
-      "deployer": "0xc783df8a850f42e7F7e57013759C285caa701eB6"
-    }
-  },
-  "KNC": {
-    "buidlerevm": {
-      "address": "0xEcc0a6dbC0bb4D51E4F84A315a9e5B0438cAD4f0",
-      "deployer": "0xc783df8a850f42e7F7e57013759C285caa701eB6"
-    }
-  },
-  "MANA": {
-    "buidlerevm": {
-      "address": "0x20Ce94F404343aD2752A2D01b43fa407db9E0D00",
-      "deployer": "0xc783df8a850f42e7F7e57013759C285caa701eB6"
-    }
-  },
-  "REP": {
-    "buidlerevm": {
-      "address": "0x1d80315fac6aBd3EfeEbE97dEc44461ba7556160",
-      "deployer": "0xc783df8a850f42e7F7e57013759C285caa701eB6"
-    }
-  },
-  "SNX": {
-    "buidlerevm": {
-      "address": "0x52d3b94181f8654db2530b0fEe1B19173f519C52",
-      "deployer": "0xc783df8a850f42e7F7e57013759C285caa701eB6"
-    }
-  },
-  "BUSD": {
-    "buidlerevm": {
-      "address": "0xd15468525c35BDBC1eD8F2e09A00F8a173437f2f",
-      "deployer": "0xc783df8a850f42e7F7e57013759C285caa701eB6"
-    }
-  },
-  "USD": {
-    "buidlerevm": {
-      "address": "0x7e35Eaf7e8FBd7887ad538D4A38Df5BbD073814a",
-      "deployer": "0xc783df8a850f42e7F7e57013759C285caa701eB6"
-    }
-  },
-  "UNI_DAI_ETH": {
+  "REN": {
+    "buidlerevm": {
+      "address": "0x2D8553F9ddA85A9B3259F6Bf26911364B85556F5",
+      "deployer": "0xc783df8a850f42e7F7e57013759C285caa701eB6"
+    }
+  },
+  "YFI": {
+    "buidlerevm": {
+      "address": "0x5bcb88A0d20426e451332eE6C4324b0e663c50E0",
+      "deployer": "0xc783df8a850f42e7F7e57013759C285caa701eB6"
+    }
+  },
+  "UNI": {
+    "buidlerevm": {
+      "address": "0x3521eF8AaB0323004A6dD8b03CE890F4Ea3A13f5",
+      "deployer": "0xc783df8a850f42e7F7e57013759C285caa701eB6"
+    }
+  },
+  "AToken": {
+    "buidlerevm": {
+      "address": "0x33958cC3535Fc328369EAC2B2Bebd120D67C7fa1",
+      "deployer": "0xc783df8a850f42e7F7e57013759C285caa701eB6"
+    }
+  },
+  "SelfdestructTransferMock": {
+    "buidlerevm": {
+      "address": "0x920d847fE49E54C19047ba8bc236C45A8068Bca7",
+      "deployer": "0xc783df8a850f42e7F7e57013759C285caa701eB6"
+    }
+  },
+  "ENJ": {
     "buidlerevm": {
       "address": "0x53369fd4680FfE3DfF39Fc6DDa9CfbfD43daeA2E",
-      "deployer": "0xc783df8a850f42e7F7e57013759C285caa701eB6"
-    }
-  },
-  "UNI_USDC_ETH": {
-    "buidlerevm": {
-      "address": "0xB00cC45B4a7d3e1FEE684cFc4417998A1c183e6d",
-      "deployer": "0xc783df8a850f42e7F7e57013759C285caa701eB6"
-    }
-  },
-  "UNI_SETH_ETH": {
-    "buidlerevm": {
-      "address": "0x58F132FBB86E21545A4Bace3C19f1C05d86d7A22",
-      "deployer": "0xc783df8a850f42e7F7e57013759C285caa701eB6"
-    }
-  },
-  "UNI_LINK_ETH": {
-    "buidlerevm": {
-      "address": "0xa4bcDF64Cdd5451b6ac3743B414124A6299B65FF",
-      "deployer": "0xc783df8a850f42e7F7e57013759C285caa701eB6"
-    }
-  },
-  "UNI_MKR_ETH": {
-    "buidlerevm": {
-      "address": "0x22474D350EC2dA53D717E30b96e9a2B7628Ede5b",
-      "deployer": "0xc783df8a850f42e7F7e57013759C285caa701eB6"
-    }
-  },
-  "UNI_LEND_ETH": {
-    "buidlerevm": {
-      "address": "0x5A0773Ff307Bf7C71a832dBB5312237fD3437f9F",
-      "deployer": "0xc783df8a850f42e7F7e57013759C285caa701eB6"
-    }
-  },
-  "LendingPoolAddressesProvider": {
-    "buidlerevm": {
-      "address": "0x18b9306737eaf6E8FC8e737F488a1AE077b18053",
-      "deployer": "0xc783df8a850f42e7F7e57013759C285caa701eB6"
-    },
-    "kovan": {
-<<<<<<< HEAD
-      "address": "0x688C81eC2A0Be6F287fD8C9c343D299c03A34804",
-=======
-      "address": "0x3eb4217Fa94b39b98D8f1Cc34E7c1F40E29C9F68",
->>>>>>> 671870b2
-      "deployer": "0x85e4A467343c0dc4aDAB74Af84448D9c45D8ae6F"
-    }
-  },
-  "LendingPoolAddressesProviderRegistry": {
-    "buidlerevm": {
-      "address": "0x6082731fdAba4761277Fb31299ebC782AD3bCf24",
-      "deployer": "0xc783df8a850f42e7F7e57013759C285caa701eB6"
-    },
-    "kovan": {
-<<<<<<< HEAD
-      "address": "0xf189cC1eD07cEFB6e61082104e12673E133163f5",
-=======
-      "address": "0xCE43E55eC6A758BEDFBa593520D73ced43D9ef3f",
->>>>>>> 671870b2
-      "deployer": "0x85e4A467343c0dc4aDAB74Af84448D9c45D8ae6F"
-    }
-  },
-  "ReserveLogic": {
-    "buidlerevm": {
-<<<<<<< HEAD
-      "address": "0x12080583C4F0211eC382d33a273E6D0f9fAb0F75",
-      "deployer": "0xc783df8a850f42e7F7e57013759C285caa701eB6"
-    },
-    "kovan": {
-      "address": "0x757855037B01c45832f8d662D217C766Ba4e8e74",
-=======
-      "address": "0xFAe0fd738dAbc8a0426F47437322b6d026A9FD95",
-      "deployer": "0xc783df8a850f42e7F7e57013759C285caa701eB6"
-    },
-    "kovan": {
-      "address": "0x027fB58038dB299199413aA05004362a21946FD9",
->>>>>>> 671870b2
-      "deployer": "0x85e4A467343c0dc4aDAB74Af84448D9c45D8ae6F"
-    }
-  },
-  "GenericLogic": {
-    "buidlerevm": {
-<<<<<<< HEAD
-      "address": "0x5F6CaC05CDF893f029b29F44d368eAeD40e573B6",
-=======
-      "address": "0x6082731fdAba4761277Fb31299ebC782AD3bCf24",
->>>>>>> 671870b2
-      "deployer": "0xc783df8a850f42e7F7e57013759C285caa701eB6"
-    },
-    "kovan": {
-      "address": "0xBc013D1412E0F4acacAa64CDc1c93e8A3Ecd8fF4",
-      "deployer": "0x85e4A467343c0dc4aDAB74Af84448D9c45D8ae6F"
-    }
-  },
-  "ValidationLogic": {
-    "buidlerevm": {
-<<<<<<< HEAD
-      "address": "0x92cfBAB5A86631e9F1A6126b42E01A74eadA61Df",
-=======
-      "address": "0x8456161947DFc1fC159A0B26c025cD2b4bba0c3e",
->>>>>>> 671870b2
-      "deployer": "0xc783df8a850f42e7F7e57013759C285caa701eB6"
-    },
-    "kovan": {
-      "address": "0xba681EfB276237903df60ef92D564610A393Dbd6",
-      "deployer": "0x85e4A467343c0dc4aDAB74Af84448D9c45D8ae6F"
-    }
-  },
-  "LendingPool": {
-    "buidlerevm": {
-<<<<<<< HEAD
-      "address": "0x6e2ec941EC385E56BDea7eD8fBf78610995B6D91"
-    },
-    "kovan": {
-      "address": "0x59525b17808F0a7eFe62303ca46e596A5a602683"
-=======
-      "address": "0xD9273d497eDBC967F39d419461CfcF382a0A822e"
->>>>>>> 671870b2
-    }
-  },
-  "LendingPoolConfigurator": {
-    "buidlerevm": {
-      "address": "0x846CDeeb7ce99204788615020a8cAF50c7e389f3"
-    },
-    "kovan": {
-      "address": "0x0a9bc0ce44e6473a1B0e30b54b7227de6E75Fd83"
-    }
-  },
-  "StableAndVariableTokensHelper": {
-    "buidlerevm": {
-      "address": "0x1750499D05Ed1674d822430FB960d5F6731fDf64",
-      "deployer": "0xc783df8a850f42e7F7e57013759C285caa701eB6"
-    },
-    "kovan": {
-      "address": "0x882AD7981FE3d63200A23F5d009A1d0488b5ea7e",
-      "deployer": "0x85e4A467343c0dc4aDAB74Af84448D9c45D8ae6F"
-    }
-  },
-  "ATokensAndRatesHelper": {
-    "buidlerevm": {
-<<<<<<< HEAD
-      "address": "0xE4C10Db67595aF2Cb4166c8C274e0140f7E43059",
-=======
-      "address": "0x06bA8d8af0dF898D0712DffFb0f862cC51AF45c2",
->>>>>>> 671870b2
-      "deployer": "0xc783df8a850f42e7F7e57013759C285caa701eB6"
-    },
-    "kovan": {
-      "address": "0x20Bfad73e3A8aA9161b5c553f7825002a175DB23",
-      "deployer": "0x85e4A467343c0dc4aDAB74Af84448D9c45D8ae6F"
-    }
-  },
-  "PriceOracle": {
-    "buidlerevm": {
-      "address": "0x099d9fF8F818290C8b5B7Db5bFca84CEebd2714c",
-      "deployer": "0xc783df8a850f42e7F7e57013759C285caa701eB6"
-    }
-  },
-  "MockAggregator": {
-    "buidlerevm": {
-      "address": "0xd5C35F41baD857A2D4F34D7554E78d0391BAcEDF",
-      "deployer": "0xc783df8a850f42e7F7e57013759C285caa701eB6"
-    }
-  },
-  "ChainlinkProxyPriceProvider": {
-    "buidlerevm": {
-      "address": "0xc1cb554de746224c13c1f25478aD0f3fa9e64843",
-      "deployer": "0xc783df8a850f42e7F7e57013759C285caa701eB6"
-    }
-  },
-  "LendingRateOracle": {
-    "buidlerevm": {
-      "address": "0x8Dd7f10813aC8fCB83ad7ad94e941D53b002fBc7",
-      "deployer": "0xc783df8a850f42e7F7e57013759C285caa701eB6"
-    }
-  },
-  "AaveProtocolTestHelpers": {
-    "buidlerevm": {
-      "address": "0x0bcCE4611Bb4118422549f61e344dd38d65084cb"
-    },
-    "kovan": {
-      "address": "0xe875775D75F384944E77086Ea54bAD008ea8004A",
-      "deployer": "0x85e4A467343c0dc4aDAB74Af84448D9c45D8ae6F"
-    }
-  },
-  "LendingPoolCollateralManager": {
-    "buidlerevm": {
-      "address": "0xE55aA921A1001f0a19241264a50063683D2e1179",
-      "deployer": "0xc783df8a850f42e7F7e57013759C285caa701eB6"
-    },
-    "kovan": {
-      "address": "0xc072D8A233C8C52239dcD6ab39954240a0699055",
-      "deployer": "0x85e4A467343c0dc4aDAB74Af84448D9c45D8ae6F"
-    }
-  },
-  "MockFlashLoanReceiver": {
-    "buidlerevm": {
-      "address": "0xf89AA2f1397e9A0622c8Fc99aB1947E28b5EF876"
-    }
-  },
-  "WalletBalanceProvider": {
-    "buidlerevm": {
-      "address": "0x1a66D6103F8BBf9204E1618F095a80b3E4817C95",
-      "deployer": "0xc783df8a850f42e7F7e57013759C285caa701eB6"
-    },
-    "kovan": {
-      "address": "0xf896A27CDd4E3bC101aCEa86cc1cE6b7C91AEFA1",
-      "deployer": "0x85e4A467343c0dc4aDAB74Af84448D9c45D8ae6F"
-    }
-  },
-  "MockAToken": {
-    "buidlerevm": {
-<<<<<<< HEAD
-      "address": "0x0EBCa695959e5f138Af772FAa44ce1A9C7aEd921",
-=======
-      "address": "0x78Ee8Fb9fE5abD5e347Fc94c2fb85596d1f60e3c",
->>>>>>> 671870b2
-      "deployer": "0xc783df8a850f42e7F7e57013759C285caa701eB6"
-    }
-  },
-  "MockStableDebtToken": {
-    "buidlerevm": {
-<<<<<<< HEAD
-      "address": "0x417fc1038b2AF553D65F4fF2839efE9f93Ec1eac",
-=======
-      "address": "0x920d847fE49E54C19047ba8bc236C45A8068Bca7",
->>>>>>> 671870b2
-      "deployer": "0xc783df8a850f42e7F7e57013759C285caa701eB6"
-    }
-  },
-  "MockVariableDebtToken": {
-    "buidlerevm": {
-<<<<<<< HEAD
-      "address": "0x8BFFF31B1757da579Bb5B118489568526F7fb6D4",
-=======
-      "address": "0xA4765Ff72A9F3CfE73089bb2c3a41B838DF71574",
->>>>>>> 671870b2
-      "deployer": "0xc783df8a850f42e7F7e57013759C285caa701eB6"
-    }
-  },
-  "WETHGateway": {
-    "buidlerevm": {
-      "address": "0x0EBCa695959e5f138Af772FAa44ce1A9C7aEd921",
-      "deployer": "0xc783df8a850f42e7F7e57013759C285caa701eB6"
-    }
-  },
-  "WETHMocked": {
-    "buidlerevm": {
-      "address": "0xf784709d2317D872237C4bC22f867d1BAe2913AB",
-      "deployer": "0xc783df8a850f42e7F7e57013759C285caa701eB6"
-    }
-  },
-  "MintableDelegationERC20": {
-    "buidlerevm": {
-      "address": "0x417fc1038b2AF553D65F4fF2839efE9f93Ec1eac",
-      "deployer": "0xc783df8a850f42e7F7e57013759C285caa701eB6"
-    }
-  },
-  "AAVE": {
-    "buidlerevm": {
-      "address": "0x8858eeB3DfffA017D4BCE9801D340D36Cf895CCf",
-      "deployer": "0xc783df8a850f42e7F7e57013759C285caa701eB6"
-    }
-  },
-  "REN": {
-    "buidlerevm": {
-      "address": "0x2D8553F9ddA85A9B3259F6Bf26911364B85556F5",
-      "deployer": "0xc783df8a850f42e7F7e57013759C285caa701eB6"
-    }
-  },
-  "YFI": {
-    "buidlerevm": {
-      "address": "0x5bcb88A0d20426e451332eE6C4324b0e663c50E0",
-      "deployer": "0xc783df8a850f42e7F7e57013759C285caa701eB6"
-    }
-  },
-  "UNI": {
-    "buidlerevm": {
-      "address": "0x3521eF8AaB0323004A6dD8b03CE890F4Ea3A13f5",
-      "deployer": "0xc783df8a850f42e7F7e57013759C285caa701eB6"
-    }
-  },
-  "AToken": {
-    "buidlerevm": {
-      "address": "0x920d847fE49E54C19047ba8bc236C45A8068Bca7",
-      "deployer": "0xc783df8a850f42e7F7e57013759C285caa701eB6"
-    }
-  },
-  "SelfdestructTransferMock": {
-    "buidlerevm": {
-      "address": "0x920d847fE49E54C19047ba8bc236C45A8068Bca7",
       "deployer": "0xc783df8a850f42e7F7e57013759C285caa701eB6"
     }
   }
