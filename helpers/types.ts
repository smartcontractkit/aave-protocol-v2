import BigNumber from 'bignumber.js';

export interface SymbolMap<T> {
  [symbol: string]: T;
}

export type eNetwork = eEthereumNetwork | ePolygonNetwork | eXDaiNetwork;

export enum eEthereumNetwork {
  buidlerevm = 'buidlerevm',
  kovan = 'kovan',
  ropsten = 'ropsten',
  main = 'main',
  coverage = 'coverage',
  hardhat = 'hardhat',
  tenderlyMain = 'tenderlyMain',
}

export enum ePolygonNetwork {
  matic = 'matic',
  mumbai = 'mumbai',
}

export enum eXDaiNetwork {
  xdai = 'xdai',
}

export enum EthereumNetworkNames {
  kovan = 'kovan',
  ropsten = 'ropsten',
  main = 'main',
  matic = 'matic',
  mumbai = 'mumbai',
  xdai = 'xdai',
}

export enum AavePools {
  proto = 'proto',
  matic = 'matic',
  amm = 'amm',
}

export enum eContractid {
  Example = 'Example',
  LendingPoolAddressesProvider = 'LendingPoolAddressesProvider',
  MintableERC20 = 'MintableERC20',
  MintableDelegationERC20 = 'MintableDelegationERC20',
  LendingPoolAddressesProviderRegistry = 'LendingPoolAddressesProviderRegistry',
  LendingPoolParametersProvider = 'LendingPoolParametersProvider',
  LendingPoolConfigurator = 'LendingPoolConfigurator',
  ValidationLogic = 'ValidationLogic',
  ReserveLogic = 'ReserveLogic',
  GenericLogic = 'GenericLogic',
  LendingPool = 'LendingPool',
  PriceOracle = 'PriceOracle',
  Proxy = 'Proxy',
  MockAggregator = 'MockAggregator',
  LendingRateOracle = 'LendingRateOracle',
  AaveOracle = 'AaveOracle',
  DefaultReserveInterestRateStrategy = 'DefaultReserveInterestRateStrategy',
  LendingPoolCollateralManager = 'LendingPoolCollateralManager',
  InitializableAdminUpgradeabilityProxy = 'InitializableAdminUpgradeabilityProxy',
  MockFlashLoanReceiver = 'MockFlashLoanReceiver',
  WalletBalanceProvider = 'WalletBalanceProvider',
  AToken = 'AToken',
  MockAToken = 'MockAToken',
  DelegationAwareAToken = 'DelegationAwareAToken',
  MockStableDebtToken = 'MockStableDebtToken',
  MockVariableDebtToken = 'MockVariableDebtToken',
  AaveProtocolDataProvider = 'AaveProtocolDataProvider',
  IERC20Detailed = 'IERC20Detailed',
  StableDebtToken = 'StableDebtToken',
  VariableDebtToken = 'VariableDebtToken',
  FeeProvider = 'FeeProvider',
  TokenDistributor = 'TokenDistributor',
  StableAndVariableTokensHelper = 'StableAndVariableTokensHelper',
  ATokensAndRatesHelper = 'ATokensAndRatesHelper',
  UiPoolDataProvider = 'UiPoolDataProvider',
  WETHGateway = 'WETHGateway',
  WETH = 'WETH',
  WETHMocked = 'WETHMocked',
  SelfdestructTransferMock = 'SelfdestructTransferMock',
  LendingPoolImpl = 'LendingPoolImpl',
  LendingPoolConfiguratorImpl = 'LendingPoolConfiguratorImpl',
  LendingPoolCollateralManagerImpl = 'LendingPoolCollateralManagerImpl',
  MockUniswapV2Router02 = 'MockUniswapV2Router02',
  UniswapLiquiditySwapAdapter = 'UniswapLiquiditySwapAdapter',
  UniswapRepayAdapter = 'UniswapRepayAdapter',
  FlashLiquidationAdapter = 'FlashLiquidationAdapter',
}

/*
 * Error messages prefix glossary:
 *  - VL = ValidationLogic
 *  - MATH = Math libraries
 *  - AT = aToken or DebtTokens
 *  - LP = LendingPool
 *  - LPAPR = LendingPoolAddressesProviderRegistry
 *  - LPC = LendingPoolConfiguration
 *  - RL = ReserveLogic
 *  - LPCM = LendingPoolCollateralManager
 *  - P = Pausable
 */
export enum ProtocolErrors {
  //common errors
  CALLER_NOT_POOL_ADMIN = '33', // 'The caller must be the pool admin'

  //contract specific errors
  VL_INVALID_AMOUNT = '1', // 'Amount must be greater than 0'
  VL_NO_ACTIVE_RESERVE = '2', // 'Action requires an active reserve'
  VL_RESERVE_FROZEN = '3', // 'Action requires an unfrozen reserve'
  VL_CURRENT_AVAILABLE_LIQUIDITY_NOT_ENOUGH = '4', // 'The current liquidity is not enough'
  VL_NOT_ENOUGH_AVAILABLE_USER_BALANCE = '5', // 'User cannot withdraw more than the available balance'
  VL_BORROWING_NOT_ENABLED = '7', // 'Borrowing is not enabled'
  VL_INVALID_INTEREST_RATE_MODE_SELECTED = '8', // 'Invalid interest rate mode selected'
  VL_COLLATERAL_BALANCE_IS_0 = '9', // 'The collateral balance is 0'
  VL_HEALTH_FACTOR_LOWER_THAN_LIQUIDATION_THRESHOLD = '10', // 'Health factor is lesser than the liquidation threshold'
  VL_COLLATERAL_CANNOT_COVER_NEW_BORROW = '11', // 'There is not enough collateral to cover a new borrow'
  VL_STABLE_BORROWING_NOT_ENABLED = '12', // stable borrowing not enabled
  VL_COLLATERAL_SAME_AS_BORROWING_CURRENCY = '13', // collateral is (mostly) the same currency that is being borrowed
  VL_AMOUNT_BIGGER_THAN_MAX_LOAN_SIZE_STABLE = '14', // 'The requested amount is greater than the max loan size in stable rate mode
  VL_NO_DEBT_OF_SELECTED_TYPE = '15', // 'for repayment of stable debt, the user needs to have stable debt, otherwise, he needs to have variable debt'
  VL_NO_EXPLICIT_AMOUNT_TO_REPAY_ON_BEHALF = '16', // 'To repay on behalf of an user an explicit amount to repay is needed'
  VL_NO_STABLE_RATE_LOAN_IN_RESERVE = '17', // 'User does not have a stable rate loan in progress on this reserve'
  VL_NO_VARIABLE_RATE_LOAN_IN_RESERVE = '18', // 'User does not have a variable rate loan in progress on this reserve'
  VL_UNDERLYING_BALANCE_NOT_GREATER_THAN_0 = '19', // 'The underlying balance needs to be greater than 0'
  VL_DEPOSIT_ALREADY_IN_USE = '20', // 'User deposit is already being used as collateral'
  LP_NOT_ENOUGH_STABLE_BORROW_BALANCE = '21', // 'User does not have any stable rate loan for this reserve'
  LP_INTEREST_RATE_REBALANCE_CONDITIONS_NOT_MET = '22', // 'Interest rate rebalance conditions were not met'
  LP_LIQUIDATION_CALL_FAILED = '23', // 'Liquidation call failed'
  LP_NOT_ENOUGH_LIQUIDITY_TO_BORROW = '24', // 'There is not enough liquidity available to borrow'
  LP_REQUESTED_AMOUNT_TOO_SMALL = '25', // 'The requested amount is too small for a FlashLoan.'
  LP_INCONSISTENT_PROTOCOL_ACTUAL_BALANCE = '26', // 'The actual balance of the protocol is inconsistent'
  LP_CALLER_NOT_LENDING_POOL_CONFIGURATOR = '27', // 'The caller is not the lending pool configurator'
  LP_INCONSISTENT_FLASHLOAN_PARAMS = '28',
  CT_CALLER_MUST_BE_LENDING_POOL = '29', // 'The caller of this function must be a lending pool'
  CT_CANNOT_GIVE_ALLOWANCE_TO_HIMSELF = '30', // 'User cannot give allowance to himself'
  CT_TRANSFER_AMOUNT_NOT_GT_0 = '31', // 'Transferred amount needs to be greater than zero'
  RL_RESERVE_ALREADY_INITIALIZED = '32', // 'Reserve has already been initialized'
  LPC_RESERVE_LIQUIDITY_NOT_0 = '34', // 'The liquidity of the reserve needs to be 0'
  LPC_INVALID_ATOKEN_POOL_ADDRESS = '35', // 'The liquidity of the reserve needs to be 0'
  LPC_INVALID_STABLE_DEBT_TOKEN_POOL_ADDRESS = '36', // 'The liquidity of the reserve needs to be 0'
  LPC_INVALID_VARIABLE_DEBT_TOKEN_POOL_ADDRESS = '37', // 'The liquidity of the reserve needs to be 0'
  LPC_INVALID_STABLE_DEBT_TOKEN_UNDERLYING_ADDRESS = '38', // 'The liquidity of the reserve needs to be 0'
  LPC_INVALID_VARIABLE_DEBT_TOKEN_UNDERLYING_ADDRESS = '39', // 'The liquidity of the reserve needs to be 0'
  LPC_INVALID_ADDRESSES_PROVIDER_ID = '40', // 'The liquidity of the reserve needs to be 0'
  LPC_CALLER_NOT_EMERGENCY_ADMIN = '76', // 'The caller must be the emergencya admin'
  LPAPR_PROVIDER_NOT_REGISTERED = '41', // 'Provider is not registered'
  LPCM_HEALTH_FACTOR_NOT_BELOW_THRESHOLD = '42', // 'Health factor is not below the threshold'
  LPCM_COLLATERAL_CANNOT_BE_LIQUIDATED = '43', // 'The collateral chosen cannot be liquidated'
  LPCM_SPECIFIED_CURRENCY_NOT_BORROWED_BY_USER = '44', // 'User did not borrow the specified currency'
  LPCM_NOT_ENOUGH_LIQUIDITY_TO_LIQUIDATE = '45', // "There isn't enough liquidity available to liquidate"
  LPCM_NO_ERRORS = '46', // 'No errors'
  LP_INVALID_FLASHLOAN_MODE = '47', //Invalid flashloan mode selected
  MATH_MULTIPLICATION_OVERFLOW = '48',
  MATH_ADDITION_OVERFLOW = '49',
  MATH_DIVISION_BY_ZERO = '50',
  RL_LIQUIDITY_INDEX_OVERFLOW = '51', //  Liquidity index overflows uint128
  RL_VARIABLE_BORROW_INDEX_OVERFLOW = '52', //  Variable borrow index overflows uint128
  RL_LIQUIDITY_RATE_OVERFLOW = '53', //  Liquidity rate overflows uint128
  RL_VARIABLE_BORROW_RATE_OVERFLOW = '54', //  Variable borrow rate overflows uint128
  RL_STABLE_BORROW_RATE_OVERFLOW = '55', //  Stable borrow rate overflows uint128
  CT_INVALID_MINT_AMOUNT = '56', //invalid amount to mint
  LP_FAILED_REPAY_WITH_COLLATERAL = '57',
  CT_INVALID_BURN_AMOUNT = '58', //invalid amount to burn
  LP_BORROW_ALLOWANCE_NOT_ENOUGH = '59', // User borrows on behalf, but allowance are too small
  LP_FAILED_COLLATERAL_SWAP = '60',
  LP_INVALID_EQUAL_ASSETS_TO_SWAP = '61',
  LP_REENTRANCY_NOT_ALLOWED = '62',
  LP_CALLER_MUST_BE_AN_ATOKEN = '63',
  LP_IS_PAUSED = '64', // 'Pool is paused'
  LP_NO_MORE_RESERVES_ALLOWED = '65',
  LP_INVALID_FLASH_LOAN_EXECUTOR_RETURN = '66',
  RC_INVALID_LTV = '67',
  RC_INVALID_LIQ_THRESHOLD = '68',
  RC_INVALID_LIQ_BONUS = '69',
  RC_INVALID_DECIMALS = '70',
  RC_INVALID_RESERVE_FACTOR = '71',
  LPAPR_INVALID_ADDRESSES_PROVIDER_ID = '72',
  VL_BORROW_CAP_EXCEEDED = '81',
  RC_INVALID_BORROW_CAP = '82',
  VL_SUPPLY_CAP_EXCEEDED = '83',
  RC_INVALID_SUPPLY_CAP = '84',
  LPC_CALLER_NOT_EMERGENCY_OR_POOL_ADMIN = '85',
  VL_RESERVE_PAUSED = '86',
  LPC_CALLER_NOT_RISK_OR_POOL_ADMIN = '87',
  RL_ATOKEN_SUPPLY_NOT_ZERO = '88',
  RL_STABLE_DEBT_NOT_ZERO = '89',
  RL_VARIABLE_DEBT_SUPPLY_NOT_ZERO = '90',
<<<<<<< HEAD
  LP_CALLER_NOT_EOA = '91',
  RC_INVALID_EXPOSURE_CAP = '92',
  VL_COLLATERAL_EXPOSURE_CAP_EXCEEDED = '93',
=======
  VL_SAME_BLOCK_BORROW_REPAY = '94',
  LPC_FLASHLOAN_PREMIUMS_MISMATCH = '95',
  LPC_FLASHLOAN_PREMIUM_INVALID = '96',
>>>>>>> 5a33536b

  // old

  INVALID_FROM_BALANCE_AFTER_TRANSFER = 'Invalid from balance after transfer',
  INVALID_TO_BALANCE_AFTER_TRANSFER = 'Invalid from balance after transfer',
  INVALID_OWNER_REVERT_MSG = 'Ownable: caller is not the owner',
  INVALID_HF = 'Invalid health factor',
  TRANSFER_AMOUNT_EXCEEDS_BALANCE = 'ERC20: transfer amount exceeds balance',
  SAFEERC20_LOWLEVEL_CALL = 'SafeERC20: low-level call failed',
}

export type tEthereumAddress = string;
export type tStringTokenBigUnits = string; // 1 ETH, or 10e6 USDC or 10e18 DAI
export type tBigNumberTokenBigUnits = BigNumber;
export type tStringTokenSmallUnits = string; // 1 wei, or 1 basic unit of USDC, or 1 basic unit of DAI
export type tBigNumberTokenSmallUnits = BigNumber;

export interface iAssetCommon<T> {
  [key: string]: T;
}
export interface iAssetBase<T> {
  WETH: T;
  DAI: T;
  TUSD: T;
  USDC: T;
  USDT: T;
  SUSD: T;
  AAVE: T;
  BAT: T;
  MKR: T;
  LINK: T;
  KNC: T;
  WBTC: T;
  MANA: T;
  ZRX: T;
  SNX: T;
  BUSD: T;
  YFI: T;
  UNI: T;
  USD: T;
  REN: T;
  ENJ: T;
  UniDAIWETH: T;
  UniWBTCWETH: T;
  UniAAVEWETH: T;
  UniBATWETH: T;
  UniDAIUSDC: T;
  UniCRVWETH: T;
  UniLINKWETH: T;
  UniMKRWETH: T;
  UniRENWETH: T;
  UniSNXWETH: T;
  UniUNIWETH: T;
  UniUSDCWETH: T;
  UniWBTCUSDC: T;
  UniYFIWETH: T;
  BptWBTCWETH: T;
  BptBALWETH: T;
  WMATIC: T;
  STAKE: T;
  xSUSHI: T;
}

export type iAssetsWithoutETH<T> = Omit<iAssetBase<T>, 'ETH'>;

export type iAssetsWithoutUSD<T> = Omit<iAssetBase<T>, 'USD'>;

export type iAavePoolAssets<T> = Pick<
  iAssetsWithoutUSD<T>,
  | 'DAI'
  | 'TUSD'
  | 'USDC'
  | 'USDT'
  | 'SUSD'
  | 'AAVE'
  | 'BAT'
  | 'MKR'
  | 'LINK'
  | 'KNC'
  | 'WBTC'
  | 'MANA'
  | 'ZRX'
  | 'SNX'
  | 'BUSD'
  | 'WETH'
  | 'YFI'
  | 'UNI'
  | 'REN'
  | 'ENJ'
  | 'xSUSHI'
>;

export type iLpPoolAssets<T> = Pick<
  iAssetsWithoutUSD<T>,
  | 'DAI'
  | 'USDC'
  | 'USDT'
  | 'WBTC'
  | 'WETH'
  | 'UniDAIWETH'
  | 'UniWBTCWETH'
  | 'UniAAVEWETH'
  | 'UniBATWETH'
  | 'UniDAIUSDC'
  | 'UniCRVWETH'
  | 'UniLINKWETH'
  | 'UniMKRWETH'
  | 'UniRENWETH'
  | 'UniSNXWETH'
  | 'UniUNIWETH'
  | 'UniUSDCWETH'
  | 'UniWBTCUSDC'
  | 'UniYFIWETH'
  | 'BptWBTCWETH'
  | 'BptBALWETH'
>;

export type iMaticPoolAssets<T> = Pick<
  iAssetsWithoutUSD<T>,
  'DAI' | 'USDC' | 'USDT' | 'WBTC' | 'WETH' | 'WMATIC' | 'AAVE'
>;

export type iXDAIPoolAssets<T> = Pick<
  iAssetsWithoutUSD<T>,
  'DAI' | 'USDC' | 'USDT' | 'WBTC' | 'WETH' | 'STAKE'
>;

export type iMultiPoolsAssets<T> = iAssetCommon<T> | iAavePoolAssets<T>;

export type iAavePoolTokens<T> = Omit<iAavePoolAssets<T>, 'ETH'>;

export type iAssetAggregatorBase<T> = iAssetsWithoutETH<T>;

export enum TokenContractId {
  DAI = 'DAI',
  AAVE = 'AAVE',
  TUSD = 'TUSD',
  BAT = 'BAT',
  WETH = 'WETH',
  USDC = 'USDC',
  USDT = 'USDT',
  SUSD = 'SUSD',
  ZRX = 'ZRX',
  MKR = 'MKR',
  WBTC = 'WBTC',
  LINK = 'LINK',
  KNC = 'KNC',
  MANA = 'MANA',
  REN = 'REN',
  SNX = 'SNX',
  BUSD = 'BUSD',
  USD = 'USD',
  YFI = 'YFI',
  UNI = 'UNI',
  ENJ = 'ENJ',
  UniDAIWETH = 'UniDAIWETH',
  UniWBTCWETH = 'UniWBTCWETH',
  UniAAVEWETH = 'UniAAVEWETH',
  UniBATWETH = 'UniBATWETH',
  UniDAIUSDC = 'UniDAIUSDC',
  UniCRVWETH = 'UniCRVWETH',
  UniLINKWETH = 'UniLINKWETH',
  UniMKRWETH = 'UniMKRWETH',
  UniRENWETH = 'UniRENWETH',
  UniSNXWETH = 'UniSNXWETH',
  UniUNIWETH = 'UniUNIWETH',
  UniUSDCWETH = 'UniUSDCWETH',
  UniWBTCUSDC = 'UniWBTCUSDC',
  UniYFIWETH = 'UniYFIWETH',
  BptWBTCWETH = 'BptWBTCWETH',
  BptBALWETH = 'BptBALWETH',
  WMATIC = 'WMATIC',
  STAKE = 'STAKE',
  xSUSHI = 'xSUSHI',
}

export interface IReserveParams extends IReserveBorrowParams, IReserveCollateralParams {
  aTokenImpl: eContractid;
  reserveFactor: string;
  supplyCap: string;
  strategy: IInterestRateStrategyParams;
}

export interface IInterestRateStrategyParams {
  name: string;
  optimalUtilizationRate: string;
  baseVariableBorrowRate: string;
  variableRateSlope1: string;
  variableRateSlope2: string;
  stableRateSlope1: string;
  stableRateSlope2: string;
}

export interface IReserveBorrowParams {
  // optimalUtilizationRate: string;
  // baseVariableBorrowRate: string;
  // variableRateSlope1: string;
  // variableRateSlope2: string;
  // stableRateSlope1: string;
  // stableRateSlope2: string;
  borrowingEnabled: boolean;
  stableBorrowRateEnabled: boolean;
  reserveDecimals: string;
  borrowCap: string;
}

export interface IReserveCollateralParams {
  baseLTVAsCollateral: string;
  liquidationThreshold: string;
  liquidationBonus: string;
  exposureCap: string;
}
export interface IMarketRates {
  borrowRate: string;
}

export type iParamsPerNetwork<T> =
  | iEthereumParamsPerNetwork<T>
  | iPolygonParamsPerNetwork<T>
  | iXDaiParamsPerNetwork<T>;

export interface iParamsPerNetworkAll<T>
  extends iEthereumParamsPerNetwork<T>,
    iPolygonParamsPerNetwork<T>,
    iXDaiParamsPerNetwork<T> {}

export interface iEthereumParamsPerNetwork<T> {
  [eEthereumNetwork.coverage]: T;
  [eEthereumNetwork.buidlerevm]: T;
  [eEthereumNetwork.kovan]: T;
  [eEthereumNetwork.ropsten]: T;
  [eEthereumNetwork.main]: T;
  [eEthereumNetwork.hardhat]: T;
  [eEthereumNetwork.tenderlyMain]: T;
}

export interface iPolygonParamsPerNetwork<T> {
  [ePolygonNetwork.matic]: T;
  [ePolygonNetwork.mumbai]: T;
}

export interface iXDaiParamsPerNetwork<T> {
  [eXDaiNetwork.xdai]: T;
}

export interface iParamsPerPool<T> {
  [AavePools.proto]: T;
  [AavePools.matic]: T;
  [AavePools.amm]: T;
}

export interface iBasicDistributionParams {
  receivers: string[];
  percentages: string[];
}

export enum RateMode {
  None = '0',
  Stable = '1',
  Variable = '2',
}

export interface ObjectString {
  [key: string]: string;
}

export interface IProtocolGlobalConfig {
  TokenDistributorPercentageBase: string;
  MockUsdPriceInWei: string;
  UsdAddress: tEthereumAddress;
  NilAddress: tEthereumAddress;
  OneAddress: tEthereumAddress;
  AaveReferral: string;
}

export interface IMocksConfig {
  AllAssetsInitialPrices: iAssetBase<string>;
}

export interface ILendingRateOracleRatesCommon {
  [token: string]: ILendingRate;
}

export interface ILendingRate {
  borrowRate: string;
}

export interface ICommonConfiguration {
  MarketId: string;
  ATokenNamePrefix: string;
  StableDebtTokenNamePrefix: string;
  VariableDebtTokenNamePrefix: string;
  SymbolPrefix: string;
  ProviderId: number;
  ProtocolGlobalParams: IProtocolGlobalConfig;
  Mocks: IMocksConfig;
  ProviderRegistry: iParamsPerNetwork<tEthereumAddress | undefined>;
  ProviderRegistryOwner: iParamsPerNetwork<tEthereumAddress | undefined>;
  LendingPoolCollateralManager: iParamsPerNetwork<tEthereumAddress>;
  LendingPoolConfigurator: iParamsPerNetwork<tEthereumAddress>;
  LendingPool: iParamsPerNetwork<tEthereumAddress>;
  LendingRateOracleRatesCommon: iMultiPoolsAssets<IMarketRates>;
  LendingRateOracle: iParamsPerNetwork<tEthereumAddress>;
  TokenDistributor: iParamsPerNetwork<tEthereumAddress>;
  AaveOracle: iParamsPerNetwork<tEthereumAddress>;
  FallbackOracle: iParamsPerNetwork<tEthereumAddress>;
  ChainlinkAggregator: iParamsPerNetwork<ITokenAddress>;
  PoolAdmin: iParamsPerNetwork<tEthereumAddress | undefined>;
  PoolAdminIndex: number;
  EmergencyAdmin: iParamsPerNetwork<tEthereumAddress | undefined>;
  EmergencyAdminIndex: number;
  ReserveAssets: iParamsPerNetwork<SymbolMap<tEthereumAddress>>;
  ReservesConfig: iMultiPoolsAssets<IReserveParams>;
  ATokenDomainSeparator: iParamsPerNetwork<string>;
  WETH: iParamsPerNetwork<tEthereumAddress>;
  WrappedNativeToken: iParamsPerNetwork<tEthereumAddress>;
  WethGateway: iParamsPerNetwork<tEthereumAddress>;
  ReserveFactorTreasuryAddress: iParamsPerNetwork<tEthereumAddress>;
  IncentivesController: iParamsPerNetwork<tEthereumAddress>;
}

export interface IAaveConfiguration extends ICommonConfiguration {
  ReservesConfig: iAavePoolAssets<IReserveParams>;
}

export interface IAmmConfiguration extends ICommonConfiguration {
  ReservesConfig: iLpPoolAssets<IReserveParams>;
}

export interface IMaticConfiguration extends ICommonConfiguration {
  ReservesConfig: iMaticPoolAssets<IReserveParams>;
}

export interface IXDAIConfiguration extends ICommonConfiguration {
  ReservesConfig: iXDAIPoolAssets<IReserveParams>;
}

export interface ITokenAddress {
  [token: string]: tEthereumAddress;
}

export type PoolConfiguration = ICommonConfiguration | IAaveConfiguration;<|MERGE_RESOLUTION|>--- conflicted
+++ resolved
@@ -187,15 +187,12 @@
   RL_ATOKEN_SUPPLY_NOT_ZERO = '88',
   RL_STABLE_DEBT_NOT_ZERO = '89',
   RL_VARIABLE_DEBT_SUPPLY_NOT_ZERO = '90',
-<<<<<<< HEAD
   LP_CALLER_NOT_EOA = '91',
   RC_INVALID_EXPOSURE_CAP = '92',
   VL_COLLATERAL_EXPOSURE_CAP_EXCEEDED = '93',
-=======
   VL_SAME_BLOCK_BORROW_REPAY = '94',
   LPC_FLASHLOAN_PREMIUMS_MISMATCH = '95',
   LPC_FLASHLOAN_PREMIUM_INVALID = '96',
->>>>>>> 5a33536b
 
   // old
 
