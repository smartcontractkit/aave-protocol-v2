--- conflicted
+++ resolved
@@ -34,13 +34,8 @@
   RewardsTokenFactory,
 } from '../types';
 import { IERC20DetailedFactory } from '../types/IERC20DetailedFactory';
-<<<<<<< HEAD
-import { MockTokenMap } from './contracts-helpers';
+import { MockTokenMap, getEthersSigners } from './contracts-helpers';
 import { DRE, getDb, notFalsyOrZeroAddress, omit } from './misc-utils';
-=======
-import { getEthersSigners, MockTokenMap } from './contracts-helpers';
-import { DRE, getDb, notFalsyOrZeroAddress } from './misc-utils';
->>>>>>> e9174e34
 import { eContractid, PoolConfiguration, tEthereumAddress, TokenContractId } from './types';
 
 export const getFirstSigner = async () => (await getEthersSigners())[0];
@@ -48,16 +43,18 @@
 export const getLendingPoolAddressesProvider = async (address?: tEthereumAddress) => {
   return await LendingPoolAddressesProviderFactory.connect(
     address ||
-      (await getDb().get(`${eContractid.LendingPoolAddressesProvider}.${DRE.network.name}`).value())
-        .address,
+      (
+        await getDb().get(`${eContractid.LendingPoolAddressesProvider}.${DRE.network.name}`).value()
+      ).address,
     await getFirstSigner()
   );
 };
 export const getLendingPoolConfiguratorProxy = async (address?: tEthereumAddress) => {
   return await LendingPoolConfiguratorFactory.connect(
     address ||
-      (await getDb().get(`${eContractid.LendingPoolConfigurator}.${DRE.network.name}`).value())
-        .address,
+      (
+        await getDb().get(`${eContractid.LendingPoolConfigurator}.${DRE.network.name}`).value()
+      ).address,
     await getFirstSigner()
   );
 };
@@ -65,14 +62,18 @@
 export const getLendingPool = async (address?: tEthereumAddress) =>
   await LendingPoolFactory.connect(
     address ||
-      (await getDb().get(`${eContractid.LendingPool}.${DRE.network.name}`).value()).address,
+      (
+        await getDb().get(`${eContractid.LendingPool}.${DRE.network.name}`).value()
+      ).address,
     await getFirstSigner()
   );
 
 export const getPriceOracle = async (address?: tEthereumAddress) =>
   await PriceOracleFactory.connect(
     address ||
-      (await getDb().get(`${eContractid.PriceOracle}.${DRE.network.name}`).value()).address,
+      (
+        await getDb().get(`${eContractid.PriceOracle}.${DRE.network.name}`).value()
+      ).address,
     await getFirstSigner()
   );
 
@@ -85,36 +86,45 @@
 export const getStableDebtToken = async (address?: tEthereumAddress) =>
   await StableDebtTokenFactory.connect(
     address ||
-      (await getDb().get(`${eContractid.StableDebtToken}.${DRE.network.name}`).value()).address,
+      (
+        await getDb().get(`${eContractid.StableDebtToken}.${DRE.network.name}`).value()
+      ).address,
     await getFirstSigner()
   );
 
 export const getVariableDebtToken = async (address?: tEthereumAddress) =>
   await VariableDebtTokenFactory.connect(
     address ||
-      (await getDb().get(`${eContractid.VariableDebtToken}.${DRE.network.name}`).value()).address,
+      (
+        await getDb().get(`${eContractid.VariableDebtToken}.${DRE.network.name}`).value()
+      ).address,
     await getFirstSigner()
   );
 
 export const getMintableERC20 = async (address: tEthereumAddress) =>
   await MintableERC20Factory.connect(
     address ||
-      (await getDb().get(`${eContractid.MintableERC20}.${DRE.network.name}`).value()).address,
+      (
+        await getDb().get(`${eContractid.MintableERC20}.${DRE.network.name}`).value()
+      ).address,
     await getFirstSigner()
   );
 
 export const getIErc20Detailed = async (address: tEthereumAddress) =>
   await IERC20DetailedFactory.connect(
     address ||
-      (await getDb().get(`${eContractid.IERC20Detailed}.${DRE.network.name}`).value()).address,
+      (
+        await getDb().get(`${eContractid.IERC20Detailed}.${DRE.network.name}`).value()
+      ).address,
     await getFirstSigner()
   );
 
 export const getAaveProtocolDataProvider = async (address?: tEthereumAddress) =>
   await AaveProtocolDataProviderFactory.connect(
     address ||
-      (await getDb().get(`${eContractid.AaveProtocolDataProvider}.${DRE.network.name}`).value())
-        .address,
+      (
+        await getDb().get(`${eContractid.AaveProtocolDataProvider}.${DRE.network.name}`).value()
+      ).address,
     await getFirstSigner()
   );
 
@@ -132,15 +142,18 @@
 export const getMockFlashLoanReceiver = async (address?: tEthereumAddress) =>
   await MockFlashLoanReceiverFactory.connect(
     address ||
-      (await getDb().get(`${eContractid.MockFlashLoanReceiver}.${DRE.network.name}`).value())
-        .address,
+      (
+        await getDb().get(`${eContractid.MockFlashLoanReceiver}.${DRE.network.name}`).value()
+      ).address,
     await getFirstSigner()
   );
 
 export const getLendingRateOracle = async (address?: tEthereumAddress) =>
   await LendingRateOracleFactory.connect(
     address ||
-      (await getDb().get(`${eContractid.LendingRateOracle}.${DRE.network.name}`).value()).address,
+      (
+        await getDb().get(`${eContractid.LendingRateOracle}.${DRE.network.name}`).value()
+      ).address,
     await getFirstSigner()
   );
 
@@ -201,10 +214,9 @@
     const aggregatorAddressIndex = Object.keys(aggregatorsAddresses).findIndex(
       (value) => value === tokenSymbol
     );
-    const [, aggregatorAddress] = (Object.entries(aggregatorsAddresses) as [
-      string,
-      tEthereumAddress
-    ][])[aggregatorAddressIndex];
+    const [, aggregatorAddress] = (
+      Object.entries(aggregatorsAddresses) as [string, tEthereumAddress][]
+    )[aggregatorAddressIndex];
     return [tokenAddress, aggregatorAddress];
     //}
   }) as [string, string][];
@@ -230,14 +242,18 @@
 export const getReserveLogic = async (address?: tEthereumAddress) =>
   await ReserveLogicFactory.connect(
     address ||
-      (await getDb().get(`${eContractid.ReserveLogic}.${DRE.network.name}`).value()).address,
+      (
+        await getDb().get(`${eContractid.ReserveLogic}.${DRE.network.name}`).value()
+      ).address,
     await getFirstSigner()
   );
 
 export const getGenericLogic = async (address?: tEthereumAddress) =>
   await GenericLogicFactory.connect(
     address ||
-      (await getDb().get(`${eContractid.GenericLogic}.${DRE.network.name}`).value()).address,
+      (
+        await getDb().get(`${eContractid.GenericLogic}.${DRE.network.name}`).value()
+      ).address,
     await getFirstSigner()
   );
 
@@ -255,15 +271,18 @@
 export const getATokensAndRatesHelper = async (address?: tEthereumAddress) =>
   await ATokensAndRatesHelperFactory.connect(
     address ||
-      (await getDb().get(`${eContractid.ATokensAndRatesHelper}.${DRE.network.name}`).value())
-        .address,
+      (
+        await getDb().get(`${eContractid.ATokensAndRatesHelper}.${DRE.network.name}`).value()
+      ).address,
     await getFirstSigner()
   );
 
 export const getWETHGateway = async (address?: tEthereumAddress) =>
   await WETHGatewayFactory.connect(
     address ||
-      (await getDb().get(`${eContractid.WETHGateway}.${DRE.network.name}`).value()).address,
+      (
+        await getDb().get(`${eContractid.WETHGateway}.${DRE.network.name}`).value()
+      ).address,
     await getFirstSigner()
   );
 
@@ -282,23 +301,27 @@
 export const getMockVariableDebtToken = async (address?: tEthereumAddress) =>
   await MockVariableDebtTokenFactory.connect(
     address ||
-      (await getDb().get(`${eContractid.MockVariableDebtToken}.${DRE.network.name}`).value())
-        .address,
+      (
+        await getDb().get(`${eContractid.MockVariableDebtToken}.${DRE.network.name}`).value()
+      ).address,
     await getFirstSigner()
   );
 
 export const getMockStableDebtToken = async (address?: tEthereumAddress) =>
   await MockStableDebtTokenFactory.connect(
     address ||
-      (await getDb().get(`${eContractid.MockStableDebtToken}.${DRE.network.name}`).value()).address,
+      (
+        await getDb().get(`${eContractid.MockStableDebtToken}.${DRE.network.name}`).value()
+      ).address,
     await getFirstSigner()
   );
 
 export const getSelfdestructTransferMock = async (address?: tEthereumAddress) =>
   await SelfdestructTransferFactory.connect(
     address ||
-      (await getDb().get(`${eContractid.SelfdestructTransferMock}.${DRE.network.name}`).value())
-        .address,
+      (
+        await getDb().get(`${eContractid.SelfdestructTransferMock}.${DRE.network.name}`).value()
+      ).address,
     await getFirstSigner()
   );
 
@@ -308,15 +331,18 @@
 export const getLendingPoolImpl = async (address?: tEthereumAddress) =>
   await LendingPoolFactory.connect(
     address ||
-      (await getDb().get(`${eContractid.LendingPoolImpl}.${DRE.network.name}`).value()).address,
+      (
+        await getDb().get(`${eContractid.LendingPoolImpl}.${DRE.network.name}`).value()
+      ).address,
     await getFirstSigner()
   );
 
 export const getLendingPoolConfiguratorImpl = async (address?: tEthereumAddress) =>
   await LendingPoolConfiguratorFactory.connect(
     address ||
-      (await getDb().get(`${eContractid.LendingPoolConfiguratorImpl}.${DRE.network.name}`).value())
-        .address,
+      (
+        await getDb().get(`${eContractid.LendingPoolConfiguratorImpl}.${DRE.network.name}`).value()
+      ).address,
     await getFirstSigner()
   );
 
@@ -334,16 +360,18 @@
 export const getWalletProvider = async (address?: tEthereumAddress) =>
   await WalletBalanceProviderFactory.connect(
     address ||
-      (await getDb().get(`${eContractid.WalletBalanceProvider}.${DRE.network.name}`).value())
-        .address,
+      (
+        await getDb().get(`${eContractid.WalletBalanceProvider}.${DRE.network.name}`).value()
+      ).address,
     await getFirstSigner()
   );
 
 export const getLendingPoolCollateralManager = async (address?: tEthereumAddress) =>
   await LendingPoolCollateralManagerFactory.connect(
     address ||
-      (await getDb().get(`${eContractid.LendingPoolCollateralManager}.${DRE.network.name}`).value())
-        .address,
+      (
+        await getDb().get(`${eContractid.LendingPoolCollateralManager}.${DRE.network.name}`).value()
+      ).address,
     await getFirstSigner()
   );
 
@@ -359,45 +387,54 @@
 export const getMockUniswapRouter = async (address?: tEthereumAddress) =>
   await MockUniswapV2Router02Factory.connect(
     address ||
-      (await getDb().get(`${eContractid.MockUniswapV2Router02}.${DRE.network.name}`).value())
-        .address,
+      (
+        await getDb().get(`${eContractid.MockUniswapV2Router02}.${DRE.network.name}`).value()
+      ).address,
     await getFirstSigner()
   );
 
 export const getUniswapLiquiditySwapAdapter = async (address?: tEthereumAddress) =>
   await UniswapLiquiditySwapAdapterFactory.connect(
     address ||
-      (await getDb().get(`${eContractid.UniswapLiquiditySwapAdapter}.${DRE.network.name}`).value())
-        .address,
+      (
+        await getDb().get(`${eContractid.UniswapLiquiditySwapAdapter}.${DRE.network.name}`).value()
+      ).address,
     await getFirstSigner()
   );
 
 export const getUniswapRepayAdapter = async (address?: tEthereumAddress) =>
   await UniswapRepayAdapterFactory.connect(
     address ||
-      (await getDb().get(`${eContractid.UniswapRepayAdapter}.${DRE.network.name}`).value()).address,
+      (
+        await getDb().get(`${eContractid.UniswapRepayAdapter}.${DRE.network.name}`).value()
+      ).address,
     await getFirstSigner()
   );
 
 export const getFlashLiquidationAdapter = async (address?: tEthereumAddress) =>
   await FlashLiquidationAdapterFactory.connect(
     address ||
-      (await getDb().get(`${eContractid.FlashLiquidationAdapter}.${DRE.network.name}`).value())
-        .address,
+      (
+        await getDb().get(`${eContractid.FlashLiquidationAdapter}.${DRE.network.name}`).value()
+      ).address,
     await getFirstSigner()
   );
 
 export const getRewardsToken = async (address?: tEthereumAddress) =>
   await RewardsTokenFactory.connect(
     address ||
-      (await getDb().get(`${eContractid.RewardsToken}.${DRE.network.name}`).value()).address,
+      (
+        await getDb().get(`${eContractid.RewardsToken}.${DRE.network.name}`).value()
+      ).address,
     await getFirstSigner()
   );
 
 export const getRewardsATokenMock = async (address?: tEthereumAddress) =>
   await RewardsATokenMockFactory.connect(
     address ||
-      (await getDb().get(`${eContractid.RewardsATokenMock}.${DRE.network.name}`).value()).address,
+      (
+        await getDb().get(`${eContractid.RewardsATokenMock}.${DRE.network.name}`).value()
+      ).address,
     await getFirstSigner()
   );
 
