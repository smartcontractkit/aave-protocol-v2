import {Contract, Signer, utils, ethers} from 'ethers';
import {CommonsConfig} from '../config/commons';
import {getDb, BRE} from './misc-utils';
import {
  tEthereumAddress,
  eContractid,
  tStringTokenSmallUnits,
  eEthereumNetwork,
  AavePools,
  iParamsPerNetwork,
  iParamsPerPool,
  TokenContractId,
  iMultiPoolsAssets,
  IReserveParams,
  ICommonConfiguration,
  PoolConfiguration,
} from './types';

import {LendingPoolAddressesProvider} from '../types/LendingPoolAddressesProvider';
import {MintableErc20 as MintableERC20} from '../types/MintableErc20';
import {LendingPoolAddressesProviderRegistry} from '../types/LendingPoolAddressesProviderRegistry';
import {LendingPoolConfigurator} from '../types/LendingPoolConfigurator';
import {readArtifact} from '@nomiclabs/buidler/plugins';
import {Artifact} from '@nomiclabs/buidler/types';
import {LendingPool} from '../types/LendingPool';
import {PriceOracle} from '../types/PriceOracle';
import {MockAggregator} from '../types/MockAggregator';
import {LendingRateOracle} from '../types/LendingRateOracle';
import {DefaultReserveInterestRateStrategy} from '../types/DefaultReserveInterestRateStrategy';
import {LendingPoolLiquidationManager} from '../types/LendingPoolLiquidationManager';
import {InitializableAdminUpgradeabilityProxy} from '../types/InitializableAdminUpgradeabilityProxy';
import {MockFlashLoanReceiver} from '../types/MockFlashLoanReceiver';
import {WalletBalanceProvider} from '../types/WalletBalanceProvider';
import {AToken} from '../types/AToken';
import {AaveProtocolTestHelpers} from '../types/AaveProtocolTestHelpers';
import BigNumber from 'bignumber.js';
import {Ierc20Detailed} from '../types/Ierc20Detailed';
import {StableDebtToken} from '../types/StableDebtToken';
import {VariableDebtToken} from '../types/VariableDebtToken';
<<<<<<< HEAD
import {MockContract} from 'ethereum-waffle';
import {getReservesConfigByPool} from './configuration';
import {verifyContract} from './etherscan-verification';

import {cpuUsage} from 'process';

const {
  ProtocolGlobalParams: {UsdAddress},
} = CommonsConfig;

export type MockTokenMap = {[symbol: string]: MintableERC20};
=======
import {MockSwapAdapter} from '../types/MockSwapAdapter';
>>>>>>> 4b8962d3

export const registerContractInJsonDb = async (contractId: string, contractInstance: Contract) => {
  const currentNetwork = BRE.network.name;
  if (currentNetwork !== 'buidlerevm' && !currentNetwork.includes('coverage')) {
    console.log(`*** ${contractId} ***\n`);
    console.log(`Network: ${currentNetwork}`);
    console.log(`tx: ${contractInstance.deployTransaction.hash}`);
    console.log(`contract address: ${contractInstance.address}`);
    console.log(`deployer address: ${contractInstance.deployTransaction.from}`);
    console.log(`gas price: ${contractInstance.deployTransaction.gasPrice}`);
    console.log(`gas used: ${contractInstance.deployTransaction.gasLimit}`);
    console.log(`\n******`);
    console.log();
  }

  await getDb()
    .set(`${contractId}.${currentNetwork}`, {
      address: contractInstance.address,
      deployer: contractInstance.deployTransaction.from,
    })
    .write();
};

export const insertContractAddressInDb = async (id: eContractid, address: tEthereumAddress) =>
  await getDb()
    .set(`${id}.${BRE.network.name}`, {
      address,
    })
    .write();

export const getEthersSigners = async (): Promise<Signer[]> =>
  await Promise.all(await BRE.ethers.getSigners());

export const getEthersSignersAddresses = async (): Promise<tEthereumAddress[]> =>
  await Promise.all((await BRE.ethers.getSigners()).map((signer) => signer.getAddress()));

export const getCurrentBlock = async () => {
  return BRE.ethers.provider.getBlockNumber();
};

export const decodeAbiNumber = (data: string): number =>
  parseInt(utils.defaultAbiCoder.decode(['uint256'], data).toString());

export const deployContract = async <ContractType extends Contract>(
  contractName: string,
  args: any[]
): Promise<ContractType> => {
  const contract = (await (await BRE.ethers.getContractFactory(contractName)).deploy(
    ...args
  )) as ContractType;

  await registerContractInJsonDb(<eContractid>contractName, contract);
  return contract;
};

export const getContract = async <ContractType extends Contract>(
  contractName: string,
  address: string
): Promise<ContractType> => (await BRE.ethers.getContractAt(contractName, address)) as ContractType;

export const deployLendingPoolAddressesProvider = async (verify?: boolean) => {
  const instance = await deployContract<LendingPoolAddressesProvider>(
    eContractid.LendingPoolAddressesProvider,
    []
  );
  if (verify) {
    await verifyContract(eContractid.LendingPoolAddressesProvider, instance.address, []);
  }
  return instance;
};

export const deployLendingPoolAddressesProviderRegistry = async (verify?: boolean) => {
  const instance = await deployContract<LendingPoolAddressesProviderRegistry>(
    eContractid.LendingPoolAddressesProviderRegistry,
    []
  );
  if (verify) {
    await verifyContract(eContractid.LendingPoolAddressesProviderRegistry, instance.address, []);
  }
  return instance;
};

export const deployLendingPoolConfigurator = async (verify?: boolean) => {
  const instance = await deployContract<LendingPoolConfigurator>(
    eContractid.LendingPoolConfigurator,
    []
  );
  if (verify) {
    await verifyContract(eContractid.LendingPoolConfigurator, instance.address, []);
  }
  return instance;
};

const deployLibrary = async (libraryId: eContractid) => {
  const factory = await BRE.ethers.getContractFactory(libraryId);
  const library = await factory.deploy();
  await library.deployed();

  return library;
};

export const linkLibrariesToArtifact = async (artifact: Artifact) => {
  const reserveLogic = await deployLibrary(eContractid.ReserveLogic);

  const genericLogicArtifact = await readArtifact(
    BRE.config.paths.artifacts,
    eContractid.GenericLogic
  );

  const linkedGenericLogicByteCode = linkBytecode(genericLogicArtifact, {
    [eContractid.ReserveLogic]: reserveLogic.address,
  });

  const genericLogicFactory = await BRE.ethers.getContractFactory(
    genericLogicArtifact.abi,
    linkedGenericLogicByteCode
  );

  const genericLogic = await (await genericLogicFactory.deploy()).deployed();

  const validationLogicArtifact = await readArtifact(
    BRE.config.paths.artifacts,
    eContractid.ValidationLogic
  );

  const linkedValidationLogicByteCode = linkBytecode(validationLogicArtifact, {
    [eContractid.ReserveLogic]: reserveLogic.address,
    [eContractid.GenericLogic]: genericLogic.address,
  });

  const validationLogicFactory = await BRE.ethers.getContractFactory(
    validationLogicArtifact.abi,
    linkedValidationLogicByteCode
  );

  const validationLogic = await (await validationLogicFactory.deploy()).deployed();

  const linkedBytecode = linkBytecode(artifact, {
    [eContractid.ReserveLogic]: reserveLogic.address,
    [eContractid.GenericLogic]: genericLogic.address,
    [eContractid.ValidationLogic]: validationLogic.address,
  });
  const factory = await BRE.ethers.getContractFactory(artifact.abi, linkedBytecode);

  return factory;
};

export const deployLendingPool = async (verify?: boolean) => {
  const lendingPoolArtifact = await readArtifact(
    BRE.config.paths.artifacts,
    eContractid.LendingPool
  );
  const factory = await linkLibrariesToArtifact(lendingPoolArtifact);
  const lendingPool = await factory.deploy();
  const instance = (await lendingPool.deployed()) as LendingPool;
  if (verify) {
    await verifyContract(eContractid.LendingPool, instance.address, []);
  }
  return instance;
};

export const deployPriceOracle = async (verify?: boolean) => {
  const instance = await deployContract<PriceOracle>(eContractid.PriceOracle, []);
  if (verify) {
    await verifyContract(eContractid.PriceOracle, instance.address, []);
  }
  return instance;
};

export const deployMockAggregator = async (price: tStringTokenSmallUnits, verify?: boolean) => {
  const args = [price];
  const instance = await deployContract<MockAggregator>(eContractid.MockAggregator, args);
  if (verify) {
    await verifyContract(eContractid.MockAggregator, instance.address, args);
  }
  return instance;
};

export const deployChainlinkProxyPriceProvider = async (
  [assetsAddresses, sourcesAddresses, fallbackOracleAddress]: [
    tEthereumAddress[],
    tEthereumAddress[],
    tEthereumAddress
  ],
  verify?: boolean
) => {
  const args = [assetsAddresses, sourcesAddresses, fallbackOracleAddress];
  const instance = await deployContract<MockAggregator>(
    eContractid.ChainlinkProxyPriceProvider,
    args
  );
  if (verify) {
    await verifyContract(eContractid.MockAggregator, instance.address, args);
  }
  return instance;
};

export const getChainlingProxyPriceProvider = async (address?: tEthereumAddress) =>
  await getContract<MockAggregator>(
    eContractid.ChainlinkProxyPriceProvider,
    address ||
      (await getDb().get(`${eContractid.ChainlinkProxyPriceProvider}.${BRE.network.name}`).value())
        .address
  );

export const deployLendingRateOracle = async (verify?: boolean) => {
  const instance = await deployContract<LendingRateOracle>(eContractid.LendingRateOracle, []);
  if (verify) {
    await verifyContract(eContractid.LendingRateOracle, instance.address, []);
  }
  return instance;
};

export const deployLendingPoolLiquidationManager = async (verify?: boolean) => {
  const liquidationManagerArtifact = await readArtifact(
    BRE.config.paths.artifacts,
    eContractid.LendingPoolLiquidationManager
  );

  const factory = await linkLibrariesToArtifact(liquidationManagerArtifact);

  const liquidationManager = await factory.deploy();
  return (await liquidationManager.deployed()) as LendingPoolLiquidationManager;
};

export const deployInitializableAdminUpgradeabilityProxy = async (verify?: boolean) => {
  const instance = await deployContract<InitializableAdminUpgradeabilityProxy>(
    eContractid.InitializableAdminUpgradeabilityProxy,
    []
  );
  if (verify) {
    await verifyContract(eContractid.InitializableAdminUpgradeabilityProxy, instance.address, []);
  }
  return instance;
};

export const deployMockFlashLoanReceiver = async (
  addressesProvider: tEthereumAddress,
  verify?: boolean
) => {
  const args = [addressesProvider];
  const instance = await deployContract<MockFlashLoanReceiver>(
    eContractid.MockFlashLoanReceiver,
    args
  );
  if (verify) {
    await verifyContract(eContractid.MockFlashLoanReceiver, instance.address, args);
  }
  return instance;
};

<<<<<<< HEAD
export const deployWalletBalancerProvider = async (
  addressesProvider: tEthereumAddress,
  verify?: boolean
) => {
  const args = [addressesProvider];
  const instance = await deployContract<WalletBalanceProvider>(
    eContractid.WalletBalanceProvider,
    args
  );
  if (verify) {
    await verifyContract(eContractid.WalletBalanceProvider, instance.address, args);
  }
  return instance;
};
=======
export const deployMockSwapAdapter = async (addressesProvider: tEthereumAddress) =>
  await deployContract<MockSwapAdapter>(eContractid.MockSwapAdapter, [addressesProvider]);

export const deployWalletBalancerProvider = async (addressesProvider: tEthereumAddress) =>
  await deployContract<WalletBalanceProvider>(eContractid.WalletBalanceProvider, [
    addressesProvider,
  ]);
>>>>>>> 4b8962d3

export const deployAaveProtocolTestHelpers = async (
  addressesProvider: tEthereumAddress,
  verify?: boolean
) => {
  const args = [addressesProvider];
  const instance = await deployContract<AaveProtocolTestHelpers>(
    eContractid.AaveProtocolTestHelpers,
    args
  );

  if (verify) {
    await verifyContract(eContractid.AaveProtocolTestHelpers, instance.address, args);
  }
  return instance;
};

export const deployMintableERC20 = async ([name, symbol, decimals]: [string, string, number]) =>
  await deployContract<MintableERC20>(eContractid.MintableERC20, [name, symbol, decimals]);

export const deployDefaultReserveInterestRateStrategy = async (
  [
    addressesProvider,
    baseVariableBorrowRate,
    variableSlope1,
    variableSlope2,
    stableSlope1,
    stableSlope2,
  ]: [tEthereumAddress, string, string, string, string, string],
  verify: boolean
) => {
  const id = eContractid.DefaultReserveInterestRateStrategy;
  const args = [
    addressesProvider,
    baseVariableBorrowRate,
    variableSlope1,
    variableSlope2,
    stableSlope1,
    stableSlope2,
  ];
  const instance = await deployContract<DefaultReserveInterestRateStrategy>(id, args);

  if (verify) {
    await verifyContract(id, instance.address, args);
  }
  return instance;
};

export const deployStableDebtToken = async (
  [name, symbol, underlyingAsset, poolAddress]: [
    string,
    string,
    tEthereumAddress,
    tEthereumAddress
  ],
  verify: boolean
) => {
  const id = eContractid.StableDebtToken;
  const args = [poolAddress, underlyingAsset, name, symbol];
  const instance = await deployContract<StableDebtToken>(id, args);

  if (verify) {
    await verifyContract(id, instance.address, args);
  }
  return instance;
};

export const deployVariableDebtToken = async (
  [name, symbol, underlyingAsset, poolAddress]: [
    string,
    string,
    tEthereumAddress,
    tEthereumAddress
  ],
  verify: boolean
) => {
  const id = eContractid.VariableDebtToken;
  const args = [poolAddress, underlyingAsset, name, symbol];
  const instance = await deployContract<VariableDebtToken>(id, args);

  if (verify) {
    await verifyContract(id, instance.address, args);
  }
  return instance;
};

export const deployGenericAToken = async (
  [poolAddress, underlyingAssetAddress, name, symbol]: [
    tEthereumAddress,
    tEthereumAddress,
    string,
    string
  ],
  verify: boolean
) => {
  const id = eContractid.AToken;
  const args = [poolAddress, underlyingAssetAddress, name, symbol];
  const instance = await deployContract<AToken>(id, args);

  if (verify) {
    await verifyContract(id, instance.address, args);
  }
  return instance;
};

export const getLendingPoolAddressesProvider = async (address?: tEthereumAddress) => {
  return await getContract<LendingPoolAddressesProvider>(
    eContractid.LendingPoolAddressesProvider,
    address ||
      (await getDb().get(`${eContractid.LendingPoolAddressesProvider}.${BRE.network.name}`).value())
        .address
  );
};

export const getLendingPoolConfiguratorProxy = async (address?: tEthereumAddress) => {
  return await getContract<LendingPoolConfigurator>(
    eContractid.LendingPoolConfigurator,
    address ||
      (await getDb().get(`${eContractid.LendingPoolConfigurator}.${BRE.network.name}`).value())
        .address
  );
};

export const getLendingPool = async (address?: tEthereumAddress) => {
  const lendingPoolArtifact = await readArtifact(
    BRE.config.paths.artifacts,
    eContractid.LendingPool
  );

  const factory = await linkLibrariesToArtifact(lendingPoolArtifact);

  return <LendingPool>(
    await factory.attach(
      address ||
        (await getDb().get(`${eContractid.LendingPool}.${BRE.network.name}`).value()).address
    )
  );
};

export const getPriceOracle = async (address?: tEthereumAddress) => {
  return await getContract<PriceOracle>(
    eContractid.PriceOracle,
    address || (await getDb().get(`${eContractid.PriceOracle}.${BRE.network.name}`).value()).address
  );
};

export const getAToken = async (address?: tEthereumAddress) => {
  return await getContract<AToken>(
    eContractid.AToken,
    address || (await getDb().get(`${eContractid.AToken}.${BRE.network.name}`).value()).address
  );
};

export const getMintableERC20 = async (address: tEthereumAddress) => {
  return await getContract<MintableERC20>(
    eContractid.MintableERC20,
    address ||
      (await getDb().get(`${eContractid.MintableERC20}.${BRE.network.name}`).value()).address
  );
};

export const getIErc20Detailed = async (address: tEthereumAddress) => {
  return await getContract<Ierc20Detailed>(
    eContractid.IERC20Detailed,
    address ||
      (await getDb().get(`${eContractid.IERC20Detailed}.${BRE.network.name}`).value()).address
  );
};

export const getAaveProtocolTestHelpers = async (address?: tEthereumAddress) => {
  return await getContract<AaveProtocolTestHelpers>(
    eContractid.AaveProtocolTestHelpers,
    address ||
      (await getDb().get(`${eContractid.AaveProtocolTestHelpers}.${BRE.network.name}`).value())
        .address
  );
};

export const getInterestRateStrategy = async (address?: tEthereumAddress) => {
  return await getContract<DefaultReserveInterestRateStrategy>(
    eContractid.DefaultReserveInterestRateStrategy,
    address ||
      (
        await getDb()
          .get(`${eContractid.DefaultReserveInterestRateStrategy}.${BRE.network.name}`)
          .value()
      ).address
  );
};

export const getMockFlashLoanReceiver = async (address?: tEthereumAddress) => {
  return await getContract<MockFlashLoanReceiver>(
    eContractid.MockFlashLoanReceiver,
    address ||
      (await getDb().get(`${eContractid.MockFlashLoanReceiver}.${BRE.network.name}`).value())
        .address
  );
};

export const getMockSwapAdapter = async (address?: tEthereumAddress) => {
  return await getContract<MockSwapAdapter>(
    eContractid.MockSwapAdapter,
    address ||
      (await getDb().get(`${eContractid.MockSwapAdapter}.${BRE.network.name}`).value()).address
  );
};

export const getLendingRateOracle = async (address?: tEthereumAddress) => {
  return await getContract<LendingRateOracle>(
    eContractid.LendingRateOracle,
    address ||
      (await getDb().get(`${eContractid.LendingRateOracle}.${BRE.network.name}`).value()).address
  );
};

const linkBytecode = (artifact: Artifact, libraries: any) => {
  let bytecode = artifact.bytecode;

  for (const [fileName, fileReferences] of Object.entries(artifact.linkReferences)) {
    for (const [libName, fixups] of Object.entries(fileReferences)) {
      const addr = libraries[libName];

      if (addr === undefined) {
        continue;
      }

      for (const fixup of fixups) {
        bytecode =
          bytecode.substr(0, 2 + fixup.start * 2) +
          addr.substr(2) +
          bytecode.substr(2 + (fixup.start + fixup.length) * 2);
      }
    }
  }

  return bytecode;
};

export const getParamPerNetwork = <T>(
  {kovan, ropsten, main}: iParamsPerNetwork<T>,
  network: eEthereumNetwork
) => {
  switch (network) {
    case eEthereumNetwork.kovan:
      return kovan;
    case eEthereumNetwork.ropsten:
      return ropsten;
    case eEthereumNetwork.main:
      return main;
    default:
      return main;
  }
};

export const getParamPerPool = <T>({proto, secondary}: iParamsPerPool<T>, pool: AavePools) => {
  switch (pool) {
    case AavePools.proto:
      return proto;
    case AavePools.secondary:
      return secondary;
    default:
      return proto;
  }
};

export const convertToCurrencyDecimals = async (tokenAddress: tEthereumAddress, amount: string) => {
  const token = await getIErc20Detailed(tokenAddress);
  let decimals = (await token.decimals()).toString();

  return ethers.utils.parseUnits(amount, decimals);
};

export const convertToCurrencyUnits = async (tokenAddress: string, amount: string) => {
  const token = await getIErc20Detailed(tokenAddress);
  let decimals = new BigNumber(await token.decimals());
  const currencyUnit = new BigNumber(10).pow(decimals);
  const amountInCurrencyUnits = new BigNumber(amount).div(currencyUnit);
  return amountInCurrencyUnits.toFixed();
};

export const deployAllMockTokens = async (verify?: boolean) => {
  const tokens: {[symbol: string]: MockContract | MintableERC20} = {};

  const protoConfigData = getReservesConfigByPool(AavePools.proto);
  const secondaryConfigData = getReservesConfigByPool(AavePools.secondary);

  for (const tokenSymbol of Object.keys(TokenContractId)) {
    let decimals = 18;

    let configData = (<any>protoConfigData)[tokenSymbol];

    if (!configData) {
      configData = (<any>secondaryConfigData)[tokenSymbol];
    }

    if (!configData) {
      decimals = 18;
    }

    tokens[tokenSymbol] = await deployMintableERC20([
      tokenSymbol,
      tokenSymbol,
      configData ? configData.reserveDecimals : 18,
    ]);
    await registerContractInJsonDb(tokenSymbol.toUpperCase(), tokens[tokenSymbol]);

    if (verify) {
      await verifyContract(eContractid.MintableERC20, tokens[tokenSymbol].address, []);
    }
  }
  return tokens;
};

export const deployMockTokens = async (config: PoolConfiguration, verify?: boolean) => {
  const tokens: {[symbol: string]: MockContract | MintableERC20} = {};
  const defaultDecimals = 18;

  const configData = config.ReservesConfig;

  for (const tokenSymbol of Object.keys(config.ReserveSymbols)) {
    tokens[tokenSymbol] = await deployMintableERC20([
      tokenSymbol,
      tokenSymbol,
      Number(configData[tokenSymbol as keyof iMultiPoolsAssets<IReserveParams>].reserveDecimals) ||
        defaultDecimals,
    ]);
    await registerContractInJsonDb(tokenSymbol.toUpperCase(), tokens[tokenSymbol]);

    if (verify) {
      await verifyContract(eContractid.MintableERC20, tokens[tokenSymbol].address, []);
    }
  }
  return tokens;
};

export const getMockedTokens = async (config: PoolConfiguration) => {
  const tokenSymbols = config.ReserveSymbols;
  const db = getDb();
  const tokens: MockTokenMap = await tokenSymbols.reduce<Promise<MockTokenMap>>(
    async (acc, tokenSymbol) => {
      const accumulator = await acc;
      const address = db.get(`${tokenSymbol.toUpperCase()}.${BRE.network.name}`).value().address;
      accumulator[tokenSymbol] = await getContract<MintableERC20>(
        eContractid.MintableERC20,
        address
      );
      return Promise.resolve(acc);
    },
    Promise.resolve({})
  );
  return tokens;
};

export const getAllMockedTokens = async () => {
  const db = getDb();
  const tokens: MockTokenMap = await Object.keys(TokenContractId).reduce<Promise<MockTokenMap>>(
    async (acc, tokenSymbol) => {
      const accumulator = await acc;
      const address = db.get(`${tokenSymbol.toUpperCase()}.${BRE.network.name}`).value().address;
      accumulator[tokenSymbol] = await getContract<MintableERC20>(
        eContractid.MintableERC20,
        address
      );
      return Promise.resolve(acc);
    },
    Promise.resolve({})
  );
  return tokens;
};

export const getPairsTokenAggregator = (
  allAssetsAddresses: {
    [tokenSymbol: string]: tEthereumAddress;
  },
  aggregatorsAddresses: {[tokenSymbol: string]: tEthereumAddress}
): [string[], string[]] => {
  const {ETH, USD, WETH, ...assetsAddressesWithoutEth} = allAssetsAddresses;

  const pairs = Object.entries(assetsAddressesWithoutEth).map(([tokenSymbol, tokenAddress]) => {
    if (tokenSymbol !== 'WETH' && tokenSymbol !== 'ETH') {
      const aggregatorAddressIndex = Object.keys(aggregatorsAddresses).findIndex(
        (value) => value === tokenSymbol
      );
      const [, aggregatorAddress] = (Object.entries(aggregatorsAddresses) as [
        string,
        tEthereumAddress
      ][])[aggregatorAddressIndex];
      return [tokenAddress, aggregatorAddress];
    }
  }) as [string, string][];

  const mappedPairs = pairs.map(([asset]) => asset);
  const mappedAggregators = pairs.map(([, source]) => source);

  return [mappedPairs, mappedAggregators];
};

export const initReserves = async (
  reservesParams: iMultiPoolsAssets<IReserveParams>,
  tokenAddresses: {[symbol: string]: tEthereumAddress},
  lendingPoolAddressesProvider: LendingPoolAddressesProvider,
  lendingPool: LendingPool,
  lendingPoolConfigurator: LendingPoolConfigurator,
  aavePool: AavePools,
  verify: boolean
) => {
  if (aavePool !== AavePools.proto && aavePool !== AavePools.secondary) {
    console.log(`Invalid Aave pool ${aavePool}`);
    process.exit(1);
  }

  for (let [assetSymbol, {reserveDecimals}] of Object.entries(reservesParams) as [
    string,
    IReserveParams
  ][]) {
    const assetAddressIndex = Object.keys(tokenAddresses).findIndex(
      (value) => value === assetSymbol
    );
    const [, tokenAddress] = (Object.entries(tokenAddresses) as [string, string][])[
      assetAddressIndex
    ];

    const {isActive: reserveInitialized} = await lendingPool.getReserveConfigurationData(
      tokenAddress
    );

    if (reserveInitialized) {
      console.log(`Reserve ${assetSymbol} is already active, skipping configuration`);
      continue;
    }

    try {
      const reserveParamIndex = Object.keys(reservesParams).findIndex(
        (value) => value === assetSymbol
      );
      const [
        ,
        {
          baseVariableBorrowRate,
          variableRateSlope1,
          variableRateSlope2,
          stableRateSlope1,
          stableRateSlope2,
        },
      ] = (Object.entries(reservesParams) as [string, IReserveParams][])[reserveParamIndex];
      const rateStrategyContract = await deployDefaultReserveInterestRateStrategy(
        [
          lendingPoolAddressesProvider.address,
          baseVariableBorrowRate,
          variableRateSlope1,
          variableRateSlope2,
          stableRateSlope1,
          stableRateSlope2,
        ],
        verify
      );

      const stableDebtToken = await deployStableDebtToken(
        [
          `Aave stable debt bearing ${assetSymbol === 'WETH' ? 'ETH' : assetSymbol}`,
          `stableDebt${assetSymbol === 'WETH' ? 'ETH' : assetSymbol}`,
          tokenAddress,
          lendingPool.address,
        ],
        verify
      );

      const variableDebtToken = await deployVariableDebtToken(
        [
          `Aave variable debt bearing ${assetSymbol === 'WETH' ? 'ETH' : assetSymbol}`,
          `variableDebt${assetSymbol === 'WETH' ? 'ETH' : assetSymbol}`,
          tokenAddress,
          lendingPool.address,
        ],
        verify
      );

      const aToken = await deployGenericAToken(
        [
          lendingPool.address,
          tokenAddress,
          `Aave interest bearing ${assetSymbol === 'WETH' ? 'ETH' : assetSymbol}`,
          `a${assetSymbol === 'WETH' ? 'ETH' : assetSymbol}`,
        ],
        verify
      );

      if (process.env.POOL === AavePools.secondary) {
        if (assetSymbol.search('UNI') === -1) {
          assetSymbol = `Uni${assetSymbol}`;
        } else {
          assetSymbol = assetSymbol.replace(/_/g, '').replace('UNI', 'Uni');
        }
      }

      await lendingPoolConfigurator.initReserve(
        tokenAddress,
        aToken.address,
        stableDebtToken.address,
        variableDebtToken.address,
        reserveDecimals,
        rateStrategyContract.address
      );
    } catch (e) {
      console.log(`Reserve initialization for ${assetSymbol} failed with error ${e}. Skipped.`);
    }
  }
};

export const getLendingPoolAddressesProviderRegistry = async (address?: tEthereumAddress) => {
  return await getContract<LendingPoolAddressesProviderRegistry>(
    eContractid.LendingPoolAddressesProviderRegistry,
    address ||
      (
        await getDb()
          .get(`${eContractid.LendingPoolAddressesProviderRegistry}.${BRE.network.name}`)
          .value()
      ).address
  );
};<|MERGE_RESOLUTION|>--- conflicted
+++ resolved
@@ -37,21 +37,16 @@
 import {Ierc20Detailed} from '../types/Ierc20Detailed';
 import {StableDebtToken} from '../types/StableDebtToken';
 import {VariableDebtToken} from '../types/VariableDebtToken';
-<<<<<<< HEAD
 import {MockContract} from 'ethereum-waffle';
 import {getReservesConfigByPool} from './configuration';
 import {verifyContract} from './etherscan-verification';
 
-import {cpuUsage} from 'process';
-
 const {
   ProtocolGlobalParams: {UsdAddress},
 } = CommonsConfig;
 
 export type MockTokenMap = {[symbol: string]: MintableERC20};
-=======
 import {MockSwapAdapter} from '../types/MockSwapAdapter';
->>>>>>> 4b8962d3
 
 export const registerContractInJsonDb = async (contractId: string, contractInstance: Contract) => {
   const currentNetwork = BRE.network.name;
@@ -303,7 +298,6 @@
   return instance;
 };
 
-<<<<<<< HEAD
 export const deployWalletBalancerProvider = async (
   addressesProvider: tEthereumAddress,
   verify?: boolean
@@ -318,15 +312,8 @@
   }
   return instance;
 };
-=======
 export const deployMockSwapAdapter = async (addressesProvider: tEthereumAddress) =>
   await deployContract<MockSwapAdapter>(eContractid.MockSwapAdapter, [addressesProvider]);
-
-export const deployWalletBalancerProvider = async (addressesProvider: tEthereumAddress) =>
-  await deployContract<WalletBalanceProvider>(eContractid.WalletBalanceProvider, [
-    addressesProvider,
-  ]);
->>>>>>> 4b8962d3
 
 export const deployAaveProtocolTestHelpers = async (
   addressesProvider: tEthereumAddress,
