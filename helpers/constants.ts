import BigNumber from 'bignumber.js';
import { eEthereumNetwork } from './types';

// ----------------
// MATH
// ----------------

export const PERCENTAGE_FACTOR = '10000';
export const HALF_PERCENTAGE = '5000';
export const WAD = Math.pow(10, 18).toString();
export const HALF_WAD = new BigNumber(WAD).multipliedBy(0.5).toString();
export const RAY = new BigNumber(10).exponentiatedBy(27).toFixed();
export const HALF_RAY = new BigNumber(RAY).multipliedBy(0.5).toFixed();
export const WAD_RAY_RATIO = Math.pow(10, 9).toString();
export const oneEther = new BigNumber(Math.pow(10, 18));
export const oneUsd = new BigNumber(Math.pow(10, 8));
export const oneRay = new BigNumber(Math.pow(10, 27));
export const MAX_UINT_AMOUNT =
  '115792089237316195423570985008687907853269984665640564039457584007913129639935';
export const ONE_YEAR = '31536000';
export const ZERO_ADDRESS = '0x0000000000000000000000000000000000000000';
export const ONE_ADDRESS = '0x0000000000000000000000000000000000000001';
// ----------------
// PROTOCOL GLOBAL PARAMS
// ----------------
export const OPTIMAL_UTILIZATION_RATE = new BigNumber(0.8).times(RAY);
export const EXCESS_UTILIZATION_RATE = new BigNumber(0.2).times(RAY);
export const APPROVAL_AMOUNT_LENDING_POOL = '1000000000000000000000000000';
export const TOKEN_DISTRIBUTOR_PERCENTAGE_BASE = '10000';
export const MOCK_USD_PRICE_IN_WEI = '5848466240000000';
export const USD_ADDRESS = '0x10F7Fc1F91Ba351f9C629c5947AD69bD03C05b96';
export const AAVE_REFERRAL = '0';

export const MOCK_CHAINLINK_AGGREGATORS_PRICES = {
  AAVE: oneEther.multipliedBy('0.003620948469').toFixed(),
  BAT: oneEther.multipliedBy('0.00137893825230').toFixed(),
  BUSD: oneEther.multipliedBy('0.00736484').toFixed(),
  DAI: oneEther.multipliedBy('0.00369068412860').toFixed(),
  ENJ: oneEther.multipliedBy('0.00029560').toFixed(),
  KNC: oneEther.multipliedBy('0.001072').toFixed(),
  LINK: oneEther.multipliedBy('0.009955').toFixed(),
  MANA: oneEther.multipliedBy('0.000158').toFixed(),
  MKR: oneEther.multipliedBy('2.508581').toFixed(),
  REN: oneEther.multipliedBy('0.00065133').toFixed(),
  SNX: oneEther.multipliedBy('0.00442616').toFixed(),
  SUSD: oneEther.multipliedBy('0.00364714136416').toFixed(),
  TUSD: oneEther.multipliedBy('0.00364714136416').toFixed(),
  UNI: oneEther.multipliedBy('0.00536479').toFixed(),
  USDC: oneEther.multipliedBy('0.00367714136416').toFixed(),
  USDT: oneEther.multipliedBy('0.00369068412860').toFixed(),
  WETH: oneEther.toFixed(),
  WBTC: oneEther.multipliedBy('47.332685').toFixed(),
  YFI: oneEther.multipliedBy('22.407436').toFixed(),
  ZRX: oneEther.multipliedBy('0.001151').toFixed(),
  UniDAIWETH: oneEther.multipliedBy('22.407436').toFixed(),
  UniWBTCWETH: oneEther.multipliedBy('22.407436').toFixed(),
  UniAAVEWETH: oneEther.multipliedBy('0.003620948469').toFixed(),
  UniBATWETH: oneEther.multipliedBy('22.407436').toFixed(),
  UniDAIUSDC: oneEther.multipliedBy('22.407436').toFixed(),
  UniCRVWETH: oneEther.multipliedBy('22.407436').toFixed(),
  UniLINKWETH: oneEther.multipliedBy('0.009955').toFixed(),
  UniMKRWETH: oneEther.multipliedBy('22.407436').toFixed(),
  UniRENWETH: oneEther.multipliedBy('22.407436').toFixed(),
  UniSNXWETH: oneEther.multipliedBy('22.407436').toFixed(),
  UniUNIWETH: oneEther.multipliedBy('22.407436').toFixed(),
  UniUSDCWETH: oneEther.multipliedBy('22.407436').toFixed(),
  UniWBTCUSDC: oneEther.multipliedBy('22.407436').toFixed(),
  UniYFIWETH: oneEther.multipliedBy('22.407436').toFixed(),
  BptWBTCWETH: oneEther.multipliedBy('22.407436').toFixed(),
  BptBALWETH: oneEther.multipliedBy('22.407436').toFixed(),
  WMATIC: oneEther.multipliedBy('0.003620948469').toFixed(),
  STAKE: oneEther.multipliedBy('0.003620948469').toFixed(),
  xSUSHI: oneEther.multipliedBy('0.00913428586').toFixed(),
  USD: '5848466240000000',
  REW: oneEther.multipliedBy('0.00137893825230').toFixed(),
  a3CRVGauge: '0',
  saCRVGauge: '0',
};

export const MOCK_CHAINLINK_AGGREGATORS_USD_CURVE_AMM_PRICES = {
  WETH: oneUsd.multipliedBy('2700').toFixed(),
  WBTC: oneUsd.multipliedBy('40000').toFixed(),
  BUSD: oneUsd.toFixed(),
  DAI: oneUsd.toFixed(),
  SUSD: oneUsd.toFixed(),
  TUSD: oneUsd.toFixed(),
  USDC: oneUsd.toFixed(),
  USDT: oneUsd.toFixed(),
  USD: oneUsd.toFixed(),
  a3CRVGauge: oneUsd.multipliedBy('1.0536').toFixed(),
  saCRVGauge: oneUsd.multipliedBy('1.0318').toFixed(),
};

export const CRV_TOKEN = {
  [eEthereumNetwork.main]: '0xD533a949740bb3306d119CC777fa900bA034cd52',
<<<<<<< HEAD
  [eEthereumNetwork.tenderlyMain]: '0xD533a949740bb3306d119CC777fa900bA034cd52',
=======
};

export const CURVE_TREASURY = {
  [eEthereumNetwork.main]: ZERO_ADDRESS,
};

export const CURVE_CONFIG = {
  votingEscrow: {
    [eEthereumNetwork.main]: '0x5f3b5DfEb7B28CDbD7FAba78963EE202a494e2A2',
  },
  curveFeeDistributor: {
    [eEthereumNetwork.main]: '0xA464e6DCda8AC41e03616F95f4BC98a13b8922Dc',
  },
  gaugeController: {
    [eEthereumNetwork.main]: '0x2F50D538606Fa9EDD2B11E2446BEb18C9D5846bB',
  },
>>>>>>> e9174e34
};<|MERGE_RESOLUTION|>--- conflicted
+++ resolved
@@ -93,9 +93,7 @@
 
 export const CRV_TOKEN = {
   [eEthereumNetwork.main]: '0xD533a949740bb3306d119CC777fa900bA034cd52',
-<<<<<<< HEAD
   [eEthereumNetwork.tenderlyMain]: '0xD533a949740bb3306d119CC777fa900bA034cd52',
-=======
 };
 
 export const CURVE_TREASURY = {
@@ -112,5 +110,4 @@
   gaugeController: {
     [eEthereumNetwork.main]: '0x2F50D538606Fa9EDD2B11E2446BEb18C9D5846bB',
   },
->>>>>>> e9174e34
 };