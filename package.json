--- conflicted
+++ resolved
@@ -13,12 +13,9 @@
     "types-gen": "typechain --target ethers-v5 --outDir ./types './artifacts/*.json'",
     "test": "buidler test",
     "test-scenarios": "buidler test test/__setup.spec.ts test/scenario.spec.ts",
-<<<<<<< HEAD
     "test-repay-with-collateral": "buidler test test/__setup.spec.ts test/repay-with-collateral.spec.ts",
     "test-liquidate-with-collateral": "buidler test test/__setup.spec.ts test/flash-liquidation-with-collateral.spec.ts",
-=======
     "test-flash": "buidler test test/__setup.spec.ts test/flashloan.spec.ts",
->>>>>>> 23f99d30
     "dev:coverage": "buidler coverage",
     "dev:deployment": "buidler dev-deployment",
     "dev:deployExample": "buidler deploy-Example",
