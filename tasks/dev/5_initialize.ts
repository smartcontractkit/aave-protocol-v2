--- conflicted
+++ resolved
@@ -26,14 +26,9 @@
 import {insertContractAddressInDb} from '../../helpers/contracts-helpers';
 
 task('dev:initialize-lending-pool', 'Initialize lending pool configuration.')
-<<<<<<< HEAD
   .addFlag('verify', 'Verify contracts at Etherscan')
-  .setAction(async ({verify}, localBRE) => {
-=======
-  .addOptionalParam('verify', 'Verify contracts at Etherscan')
   .addParam('pool', `Pool name to retrieve configuration, supported: ${Object.values(ConfigNames)}`)
   .setAction(async ({verify, pool}, localBRE) => {
->>>>>>> 671870b2
     await localBRE.run('set-bre');
     const poolConfig = loadPoolConfig(pool);
 
