// SPDX-License-Identifier: agpl-3.0
pragma solidity ^0.6.8;

import {ReserveConfiguration} from '../libraries/configuration/ReserveConfiguration.sol';
import {UserConfiguration} from '../libraries/configuration/UserConfiguration.sol';
import {ReserveLogic} from '../libraries/logic/ReserveLogic.sol';

pragma experimental ABIEncoderV2;

interface ILendingPool {
  /**
   * @dev emitted on deposit
   * @param reserve the address of the reserve
   * @param user the address of the user
   * @param amount the amount to be deposited
   * @param referral the referral number of the action
   **/
  event Deposit(
    address indexed reserve,
    address user,
    address indexed onBehalfOf,
    uint256 amount,
    uint16 indexed referral
  );

  /**
   * @dev emitted during a withdraw action.
   * @param reserve the address of the reserve
   * @param user the address of the user
   * @param amount the amount to be withdrawn
   **/
  event Withdraw(address indexed reserve, address indexed user, uint256 amount);

  event BorrowAllowanceDelegated(
    address indexed asset,
    address indexed fromUser,
    address indexed toUser,
    uint256 interestRateMode,
    uint256 amount
  );
  /**
   * @dev emitted on borrow
   * @param reserve the address of the reserve
   * @param user the address of the user
   * @param amount the amount to be deposited
   * @param borrowRateMode the rate mode, can be either 1-stable or 2-variable
   * @param borrowRate the rate at which the user has borrowed
   * @param referral the referral number of the action
   **/
  event Borrow(
    address indexed reserve,
    address user,
    address indexed onBehalfOf,
    uint256 amount,
    uint256 borrowRateMode,
    uint256 borrowRate,
    uint16 indexed referral
  );
  /**
   * @dev emitted on repay
   * @param reserve the address of the reserve
   * @param user the address of the user for which the repay has been executed
   * @param repayer the address of the user that has performed the repay action
   * @param amount the amount repaid
   **/
  event Repay(
    address indexed reserve,
    address indexed user,
    address indexed repayer,
    uint256 amount
  );
  /**
   * @dev emitted when a user performs a rate swap
   * @param reserve the address of the reserve
   * @param user the address of the user executing the swap
   **/
  event Swap(address indexed reserve, address indexed user);

  /**
   * @dev emitted when a user enables a reserve as collateral
   * @param reserve the address of the reserve
   * @param user the address of the user
   **/
  event ReserveUsedAsCollateralEnabled(address indexed reserve, address indexed user);

  /**
   * @dev emitted when a user disables a reserve as collateral
   * @param reserve the address of the reserve
   * @param user the address of the user
   **/
  event ReserveUsedAsCollateralDisabled(address indexed reserve, address indexed user);

  /**
   * @dev emitted when the stable rate of a user gets rebalanced
   * @param reserve the address of the reserve
   * @param user the address of the user for which the rebalance has been executed
   **/
  event RebalanceStableBorrowRate(address indexed reserve, address indexed user);
  /**
   * @dev emitted when a flashloan is executed
   * @param target the address of the flashLoanReceiver
   * @param assets the address of the assets being flashborrowed
   * @param amounts the amount requested
   * @param premiums the total fee on the amount
   * @param referralCode the referral code of the caller
   **/
  event FlashLoan(
    address indexed target,
    uint256 mode,
    address[] assets,
    uint256[] amounts,
    uint256[] premiums,
    uint16 referralCode
  );
  /**
   * @dev these events are not emitted directly by the LendingPool
   * but they are declared here as the LendingPoolCollateralManager
   * is executed using a delegateCall().
   * This allows to have the events in the generated ABI for LendingPool.
   **/

  /**
   * @dev emitted when a borrower is liquidated
   * @param collateral the address of the collateral being liquidated
   * @param principal the address of the reserve
   * @param user the address of the user being liquidated
   * @param purchaseAmount the total amount liquidated
   * @param liquidatedCollateralAmount the amount of collateral being liquidated
   * @param liquidator the address of the liquidator
   * @param receiveAToken true if the liquidator wants to receive aTokens, false otherwise
   **/
  event LiquidationCall(
    address indexed collateral,
    address indexed principal,
    address indexed user,
    uint256 purchaseAmount,
    uint256 liquidatedCollateralAmount,
    address liquidator,
    bool receiveAToken
  );
  /**
   * @dev Emitted when the pause is triggered.
   */
  event Paused();

  /**
   * @dev Emitted when the pause is lifted.
   */
  event Unpaused();

  /**
   * @dev deposits The underlying asset into the reserve. A corresponding amount of the overlying asset (aTokens)
   * is minted.
   * @param reserve the address of the reserve
   * @param amount the amount to be deposited
   * @param referralCode integrators are assigned a referral code and can potentially receive rewards.
   **/
  function deposit(
    address reserve,
    uint256 amount,
    address onBehalfOf,
    uint16 referralCode
  ) external;

  /**
   * @dev withdraws the assets of user.
   * @param reserve the address of the reserve
   * @param amount the underlying amount to be redeemed
   **/
  function withdraw(address reserve, uint256 amount) external;

  /**
   * @dev Sets allowance to borrow on a certain type of debt asset for a certain user address
   * @param asset The underlying asset of the debt token
   * @param user The user to give allowance to
   * @param interestRateMode Type of debt: 1 for stable, 2 for variable
   * @param amount Allowance amount to borrow
   **/
  function delegateBorrowAllowance(
    address asset,
    address user,
    uint256 interestRateMode,
    uint256 amount
  ) external;

  function getBorrowAllowance(
    address fromUser,
    address toUser,
    address asset,
    uint256 interestRateMode
  ) external view returns (uint256);

  /**
   * @dev Allows users to borrow a specific amount of the reserve currency, provided that the borrower
   * already deposited enough collateral.
   * @param reserve the address of the reserve
   * @param amount the amount to be borrowed
   * @param interestRateMode the interest rate mode at which the user wants to borrow. Can be 0 (STABLE) or 1 (VARIABLE)
   **/
  function borrow(
    address reserve,
    uint256 amount,
    uint256 interestRateMode,
    uint16 referralCode,
    address onBehalfOf
  ) external;

  /**
   * @notice repays a borrow on the specific reserve, for the specified amount (or for the whole amount, if uint256(-1) is specified).
   * @dev the target user is defined by onBehalfOf. If there is no repayment on behalf of another account,
   * onBehalfOf must be equal to msg.sender.
   * @param reserve the address of the reserve on which the user borrowed
   * @param amount the amount to repay, or uint256(-1) if the user wants to repay everything
   * @param onBehalfOf the address for which msg.sender is repaying.
   **/
  function repay(
    address reserve,
    uint256 amount,
    uint256 rateMode,
    address onBehalfOf
  ) external;

  /**
   * @dev borrowers can user this function to swap between stable and variable borrow rate modes.
   * @param reserve the address of the reserve on which the user borrowed
   * @param rateMode the rate mode that the user wants to swap
   **/
  function swapBorrowRateMode(address reserve, uint256 rateMode) external;

  /**
   * @dev rebalances the stable interest rate of a user if current liquidity rate > user stable rate.
   * this is regulated by Aave to ensure that the protocol is not abused, and the user is paying a fair
   * rate. Anyone can call this function.
   * @param reserve the address of the reserve
   * @param user the address of the user to be rebalanced
   **/
  function rebalanceStableBorrowRate(address reserve, address user) external;

  /**
   * @dev allows depositors to enable or disable a specific deposit as collateral.
   * @param reserve the address of the reserve
   * @param useAsCollateral true if the user wants to user the deposit as collateral, false otherwise.
   **/
  function setUserUseReserveAsCollateral(address reserve, bool useAsCollateral) external;

  /**
   * @dev users can invoke this function to liquidate an undercollateralized position.
   * @param reserve the address of the collateral to liquidated
   * @param reserve the address of the principal reserve
   * @param user the address of the borrower
   * @param purchaseAmount the amount of principal that the liquidator wants to repay
   * @param receiveAToken true if the liquidators wants to receive the aTokens, false if
   * he wants to receive the underlying asset directly
   **/
  function liquidationCall(
    address collateral,
    address reserve,
    address user,
    uint256 purchaseAmount,
    bool receiveAToken
  ) external;

  /**
   * @dev allows smartcontracts to access the liquidity of the pool within one transaction,
   * as long as the amount taken plus a fee is returned. NOTE There are security concerns for developers of flashloan receiver contracts
   * that must be kept into consideration. For further details please visit https://developers.aave.com
   * @param receiver The address of the contract receiving the funds. The receiver should implement the IFlashLoanReceiver interface.
   * @param assets the address of the principal reserve
   * @param amounts the amount requested for this flashloan
   * @param mode the flashloan mode
   * @param params a bytes array to be sent to the flashloan executor
   * @param referralCode the referral code of the caller
   **/
  function flashLoan(
    address receiver,
<<<<<<< HEAD
    address reserve,
    uint256 amount,
    uint256 debtType,
    address onBehalfOf,
=======
    address[] calldata assets,
    uint256[] calldata amounts,
    uint256 mode,
>>>>>>> 85168f8e
    bytes calldata params,
    uint16 referralCode
  ) external;

  function getUserAccountData(address user)
    external
    view
    returns (
      uint256 totalCollateralETH,
      uint256 totalBorrowsETH,
      uint256 availableBorrowsETH,
      uint256 currentLiquidationThreshold,
      uint256 ltv,
      uint256 healthFactor
    );

  /**
   * @dev initializes a reserve
   * @param reserve the address of the reserve
   * @param aTokenAddress the address of the overlying aToken contract
   * @param interestRateStrategyAddress the address of the interest rate strategy contract
   **/
  function initReserve(
    address reserve,
    address aTokenAddress,
    address stableDebtAddress,
    address variableDebtAddress,
    address interestRateStrategyAddress
  ) external;

  /**
   * @dev updates the address of the interest rate strategy contract
   * @param reserve the address of the reserve
   * @param rateStrategyAddress the address of the interest rate strategy contract
   **/

  function setReserveInterestRateStrategyAddress(address reserve, address rateStrategyAddress)
    external;

  function setConfiguration(address reserve, uint256 configuration) external;

  function getConfiguration(address reserve)
    external
    view
    returns (ReserveConfiguration.Map memory);

  function getUserConfiguration(address user) external view returns (UserConfiguration.Map memory);

  function getReserveNormalizedIncome(address reserve) external view returns (uint256);

  function getReserveNormalizedVariableDebt(address reserve) external view returns (uint256);

  function getReserveData(address asset) external view returns (ReserveLogic.ReserveData memory);

  function balanceDecreaseAllowed(
    address reserve,
    address user,
    uint256 amount
  ) external view returns (bool);

  function getReservesList() external view returns (address[] memory);

  /**
   * @dev Set the _pause state
   * @param val the boolean value to set the current pause state of LendingPool
   */
  function setPause(bool val) external;

  /**
   * @dev Returns if the LendingPool is paused
   */
  function paused() external view returns (bool);
}<|MERGE_RESOLUTION|>--- conflicted
+++ resolved
@@ -273,16 +273,10 @@
    **/
   function flashLoan(
     address receiver,
-<<<<<<< HEAD
-    address reserve,
-    uint256 amount,
-    uint256 debtType,
-    address onBehalfOf,
-=======
     address[] calldata assets,
     uint256[] calldata amounts,
     uint256 mode,
->>>>>>> 85168f8e
+    address onBehalfOf,
     bytes calldata params,
     uint16 referralCode
   ) external;
