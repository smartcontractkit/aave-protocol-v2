--- conflicted
+++ resolved
@@ -48,13 +48,12 @@
 
   modifier onlyEmergencyOrPoolAdmin {
     require(
-      addressesProvider.getEmergencyAdmin() == msg.sender
-        || addressesProvider.getPoolAdmin() == msg.sender,
+      addressesProvider.getEmergencyAdmin() == msg.sender ||
+        addressesProvider.getPoolAdmin() == msg.sender,
       Errors.LPC_CALLER_NOT_EMERGENCY_OR_POOL_ADMIN
     );
     _;
   }
-
 
   uint256 internal constant CONFIGURATOR_REVISION = 0x1;
 
@@ -391,47 +390,31 @@
     emit ReserveUnfrozen(asset);
   }
 
-<<<<<<< HEAD
-  /**
-   * @dev Pauses a reserve. A paused reserve allow now user moves such as deposit, borrow, repay, swap interestrate, liquidate
-   * @param asset The address of the underlying asset of the reserve
-   **/
+  /// @inheritdoc ILendingPoolConfigurator
   function pauseReserve(address asset) external onlyEmergencyOrPoolAdmin {
-    DataTypes.ReserveConfigurationMap memory currentConfig = pool.getConfiguration(asset);
+    DataTypes.ReserveConfigurationMap memory currentConfig = _pool.getConfiguration(asset);
 
     currentConfig.setPaused(true);
 
-    pool.setConfiguration(asset, currentConfig.data);
+    _pool.setConfiguration(asset, currentConfig.data);
 
     emit ReservePaused(asset);
   }
 
-  /**
-   * @dev Unpauses a reserve
-   * @param asset The address of the underlying asset of the reserve
-   **/
+  /// @inheritdoc ILendingPoolConfigurator
   function unpauseReserve(address asset) external onlyEmergencyOrPoolAdmin {
-    DataTypes.ReserveConfigurationMap memory currentConfig = pool.getConfiguration(asset);
+    DataTypes.ReserveConfigurationMap memory currentConfig = _pool.getConfiguration(asset);
 
     currentConfig.setPaused(false);
 
-    pool.setConfiguration(asset, currentConfig.data);
+    _pool.setConfiguration(asset, currentConfig.data);
 
     emit ReserveUnpaused(asset);
   }
 
-  /**
-   * @dev Updates the reserve factor of a reserve
-   * @param asset The address of the underlying asset of the reserve
-   * @param reserveFactor The new reserve factor of the reserve
-   **/
+  /// @inheritdoc ILendingPoolConfigurator
   function setReserveFactor(address asset, uint256 reserveFactor) external onlyPoolAdmin {
-    DataTypes.ReserveConfigurationMap memory currentConfig = pool.getConfiguration(asset);
-=======
-  /// @inheritdoc ILendingPoolConfigurator
-  function setReserveFactor(address asset, uint256 reserveFactor) external override onlyPoolAdmin {
-    DataTypes.ReserveConfigurationMap memory currentConfig = _pool.getConfiguration(asset);
->>>>>>> 5b86a382
+    DataTypes.ReserveConfigurationMap memory currentConfig = _pool.getConfiguration(asset);
 
     currentConfig.setReserveFactor(reserveFactor);
 
