// SPDX-License-Identifier: agpl-3.0
pragma solidity ^0.6.8;

import {IncentivizedERC20} from './IncentivizedERC20.sol';
import {LendingPool} from '../lendingpool/LendingPool.sol';
import {WadRayMath} from '../libraries/math/WadRayMath.sol';
import {Errors} from '../libraries/helpers/Errors.sol';
import {
  VersionedInitializable
} from '../libraries/openzeppelin-upgradeability/VersionedInitializable.sol';
import {IAToken} from './interfaces/IAToken.sol';
import {IERC20} from '../interfaces/IERC20.sol';
import {SafeERC20} from '../misc/SafeERC20.sol';

/**
 * @title Aave ERC20 AToken
 *
 * @dev Implementation of the interest bearing token for the DLP protocol.
 * @author Aave
 */
contract AToken is VersionedInitializable, IncentivizedERC20, IAToken {
  using WadRayMath for uint256;
  using SafeERC20 for IncentivizedERC20;

  uint256 public constant UINT_MAX_VALUE = uint256(-1);
  address public immutable UNDERLYING_ASSET_ADDRESS;
  LendingPool public immutable POOL;

  /// @dev owner => next valid nonce to submit with permit()
  mapping(address => uint256) public _nonces;

  uint256 public constant ATOKEN_REVISION = 0x1;

  bytes32 public DOMAIN_SEPARATOR;
  bytes public constant EIP712_REVISION = bytes('1');
  bytes32 internal constant EIP712_DOMAIN = keccak256(
    'EIP712Domain(string name,string version,uint256 chainId,address verifyingContract)'
  );
  bytes32 public constant PERMIT_TYPEHASH = keccak256(
    'Permit(address owner,address spender,uint256 value,uint256 nonce,uint256 deadline)'
  );

  modifier onlyLendingPool {
    require(msg.sender == address(POOL), Errors.CALLER_MUST_BE_LENDING_POOL);
    _;
  }

  constructor(
    LendingPool pool,
    address underlyingAssetAddress,
    string memory tokenName,
    string memory tokenSymbol,
    address incentivesController
  ) public IncentivizedERC20(tokenName, tokenSymbol, 18, incentivesController) {
    POOL = pool;
    UNDERLYING_ASSET_ADDRESS = underlyingAssetAddress;
  }

  function getRevision() internal virtual override pure returns (uint256) {
    return ATOKEN_REVISION;
  }

  function initialize(
    uint8 underlyingAssetDecimals,
    string calldata tokenName,
    string calldata tokenSymbol
  ) external virtual initializer {
    uint256 chainId;

    //solium-disable-next-line
    assembly {
      chainId := chainid()
    }

    DOMAIN_SEPARATOR = keccak256(
      abi.encode(
        EIP712_DOMAIN,
        keccak256(bytes(tokenName)),
        keccak256(EIP712_REVISION),
        chainId,
        address(this)
      )
    );

    _setName(tokenName);
    _setSymbol(tokenSymbol);
    _setDecimals(underlyingAssetDecimals);
  }

  /**
   * @dev burns the aTokens and sends the equivalent amount of underlying to the target.
   * only lending pools can call this function
   * @param amount the amount being burned
   **/
  function burn(
    address user,
    address receiverOfUnderlying,
    uint256 amount,
    uint256 index
  ) external override onlyLendingPool {
    uint256 currentBalance = balanceOf(user);

    require(amount <= currentBalance, Errors.INVALID_ATOKEN_BALANCE);

    uint256 scaledAmount = amount.rayDiv(index);

    _burn(user, scaledAmount);

    //transfers the underlying to the target
<<<<<<< HEAD
    IncentivizedERC20(UNDERLYING_ASSET_ADDRESS).safeTransfer(receiverOfUnderlying, amount);
=======
    ERC20(UNDERLYING_ASSET_ADDRESS).safeTransfer(receiverOfUnderlying, amount);

    //transfer event to track balances
    emit Transfer(user, address(0), amount);
>>>>>>> 6177af3a

    emit Burn(msg.sender, receiverOfUnderlying, amount, index);
  }

  /**
   * @dev mints aTokens to user
   * only lending pools can call this function
   * @param user the address receiving the minted tokens
   * @param amount the amount of tokens to mint
   */
  function mint(
    address user,
    uint256 amount,
    uint256 index
  ) external override onlyLendingPool {
    uint256 scaledAmount = amount.rayDiv(index);

    //mint an equivalent amount of tokens to cover the new deposit
    _mint(user, scaledAmount);

    //transfer event to track balances
    emit Transfer(address(0), user, amount);
    emit Mint(user, amount, index);
  }

  /**
   * @dev transfers tokens in the event of a borrow being liquidated, in case the liquidators reclaims the aToken
   *      only lending pools can call this function
   * @param from the address from which transfer the aTokens
   * @param to the destination address
   * @param value the amount to transfer
   **/
  function transferOnLiquidation(
    address from,
    address to,
    uint256 value
  ) external override onlyLendingPool {
    //being a normal transfer, the Transfer() and BalanceTransfer() are emitted
    //so no need to emit a specific event here
    _transfer(from, to, value, false);
  }

  /**
   * @dev calculates the balance of the user, which is the
   * principal balance + interest generated by the principal balance
   * @param user the user for which the balance is being calculated
   * @return the total balance of the user
   **/
  function balanceOf(address user)
    public
    override(IncentivizedERC20, IERC20)
    view
    returns (uint256)
  {
    return super.balanceOf(user).rayMul(POOL.getReserveNormalizedIncome(UNDERLYING_ASSET_ADDRESS));
  }

  /**
   * @dev returns the scaled balance of the user. The scaled balance is the sum of all the
   * updated stored balance divided the reserve index at the moment of the update
   * @param user the address of the user
   * @return the scaled balance of the user
   **/
  function scaledBalanceOf(address user) external override view returns (uint256) {
    return super.balanceOf(user);
  }

  /**
   * @dev returns the principal balance of the user and principal total supply.
   * @param user the address of the user
   * @return the principal balance of the user
   * @return the principal total supply
   **/
  function getScaledUserBalanceAndSupply(address user)
    external
    override
    view
    returns (uint256, uint256)
  {
    return (super.balanceOf(user), super.totalSupply());
  }

  /**
   * @dev calculates the total supply of the specific aToken
   * since the balance of every single user increases over time, the total supply
   * does that too.
   * @return the current total supply
   **/
  function totalSupply() public override(IncentivizedERC20, IERC20) view returns (uint256) {
    uint256 currentSupplyScaled = super.totalSupply();

    if (currentSupplyScaled == 0) {
      return 0;
    }

    return currentSupplyScaled.rayMul(POOL.getReserveNormalizedIncome(UNDERLYING_ASSET_ADDRESS));
  }

  /**
   * @dev Used to validate transfers before actually executing them.
   * @param user address of the user to check
   * @param amount the amount to check
   * @return true if the user can transfer amount, false otherwise
   **/
  function isTransferAllowed(address user, uint256 amount) public override view returns (bool) {
    return POOL.balanceDecreaseAllowed(UNDERLYING_ASSET_ADDRESS, user, amount);
  }

  /**
   * @dev transfers the underlying asset to the target. Used by the lendingpool to transfer
   * assets in borrow(), redeem() and flashLoan()
   * @param target the target of the transfer
   * @param amount the amount to transfer
   * @return the amount transferred
   **/
  function transferUnderlyingTo(address target, uint256 amount)
    external
    override
    onlyLendingPool
    returns (uint256)
  {
    IncentivizedERC20(UNDERLYING_ASSET_ADDRESS).safeTransfer(target, amount);
    return amount;
  }

  /**
   * @dev implements the permit function as for https://github.com/ethereum/EIPs/blob/8a34d644aacf0f9f8f00815307fd7dd5da07655f/EIPS/eip-2612.md
   * @param owner the owner of the funds
   * @param spender the spender
   * @param value the amount
   * @param deadline the deadline timestamp, type(uint256).max for max deadline
   * @param v signature param
   * @param s signature param
   * @param r signature param
   */
  function permit(
    address owner,
    address spender,
    uint256 value,
    uint256 deadline,
    uint8 v,
    bytes32 r,
    bytes32 s
  ) external {
    require(owner != address(0), 'INVALID_OWNER');
    //solium-disable-next-line
    require(block.timestamp <= deadline, 'INVALID_EXPIRATION');
    uint256 currentValidNonce = _nonces[owner];
    bytes32 digest = keccak256(
      abi.encodePacked(
        '\x19\x01',
        DOMAIN_SEPARATOR,
        keccak256(abi.encode(PERMIT_TYPEHASH, owner, spender, value, currentValidNonce, deadline))
      )
    );
    require(owner == ecrecover(digest, v, r, s), 'INVALID_SIGNATURE');
    _nonces[owner] = currentValidNonce.add(1);
    _approve(owner, spender, value);
  }

  function _transfer(
    address from,
    address to,
    uint256 amount,
    bool validate
  ) internal {
    if (validate) {
      require(isTransferAllowed(from, amount), Errors.TRANSFER_NOT_ALLOWED);
    }

    uint256 index = POOL.getReserveNormalizedIncome(UNDERLYING_ASSET_ADDRESS);

    uint256 scaledAmount = amount.rayDiv(index);

    super._transfer(from, to, scaledAmount);

    emit BalanceTransfer(from, to, amount, index);
  }

  function _transfer(
    address from,
    address to,
    uint256 amount
  ) internal override {
    _transfer(from, to, amount, true);
  }

  /**
   * @dev aTokens should not receive ETH
   **/
  receive() external payable {
    revert();
  }
}<|MERGE_RESOLUTION|>--- conflicted
+++ resolved
@@ -107,14 +107,10 @@
     _burn(user, scaledAmount);
 
     //transfers the underlying to the target
-<<<<<<< HEAD
     IncentivizedERC20(UNDERLYING_ASSET_ADDRESS).safeTransfer(receiverOfUnderlying, amount);
-=======
-    ERC20(UNDERLYING_ASSET_ADDRESS).safeTransfer(receiverOfUnderlying, amount);
 
     //transfer event to track balances
     emit Transfer(user, address(0), amount);
->>>>>>> 6177af3a
 
     emit Burn(msg.sender, receiverOfUnderlying, amount, index);
   }
